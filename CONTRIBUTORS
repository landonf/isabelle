For the purposes of the license agreement in the file COPYRIGHT, a
'contributor' is anybody who is listed in this file (CONTRIBUTORS) or
who is listed as an author in one of the source files of this Isabelle
distribution.

Contributions to Isabelle2011-1
-------------------------------

* September 2011: Peter Gammie
  Theory HOL/Libary/Saturated: numbers with saturated arithmetic.

* August 2011: Florian Haftmann, Johannes Hölzl and Lars Noschinski, TUM
  Refined theory on complete lattices.

* 2011: Makarius Wenzel, Université Paris-Sud / LRI
  Various building blocks for Isabelle/Scala layer and Isabelle/jEdit
  Prover IDE.

<<<<<<< HEAD
* 2011: Andreas Lochbihler, Karlsruhe Institute of Technology
  Theory HOL/Library/Cset_Monad allows do notation for computable
  sets (cset) via the generic monad ad-hoc overloading facility.
=======
* 2011: Jasmin Blanchette, TUM
  Various improvements to Sledgehammer, notably: use of sound translations,
  support for more provers (Waldmeister, LEO-II, Satallax). Further development
  of Nitpick and "try".

>>>>>>> 9b1ef441

Contributions to Isabelle2011
-----------------------------

* January 2011: Stefan Berghofer, secunet Security Networks AG
  HOL-SPARK: an interactive prover back-end for SPARK.

* October 2010: Bogdan Grechuk, University of Edinburgh
  Extended convex analysis in Multivariate Analysis.

* October 2010: Dmitriy Traytel, TUM
  Coercive subtyping via subtype constraints.

* October 2010: Alexander Krauss, TUM
  Command partial_function for function definitions based on complete
  partial orders in HOL.

* September 2010: Florian Haftmann, TUM
  Refined concepts for evaluation, i.e., normalization of terms using
  different techniques.

* September 2010: Florian Haftmann, TUM
  Code generation for Scala.

* August 2010: Johannes Hoelzl, Armin Heller, and Robert Himmelmann, TUM
  Improved Probability theory in HOL.

* July 2010: Florian Haftmann, TUM
  Reworking and extension of the Imperative HOL framework.

* July 2010: Alexander Krauss, TUM and Christian Sternagel, University
    of Innsbruck
  Ad-hoc overloading. Generic do notation for monads.


Contributions to Isabelle2009-2
-------------------------------

* 2009/2010: Stefan Berghofer, Alexander Krauss, and Andreas Schropp, TUM,
  Makarius Wenzel, TUM / LRI
  Elimination of type classes from proof terms.

* April 2010: Florian Haftmann, TUM
  Reorganization of abstract algebra type classes.

* April 2010: Florian Haftmann, TUM
  Code generation for data representations involving invariants;
  various collections avaiable in theories Fset, Dlist, RBT,
  Mapping and AssocList.

* March 2010: Sascha Boehme, TUM
  Efficient SHA1 library for Poly/ML.

* February 2010: Cezary Kaliszyk and Christian Urban, TUM
  Quotient type package for Isabelle/HOL.


Contributions to Isabelle2009-1
-------------------------------

* November 2009, Brian Huffman, PSU
  New definitional domain package for HOLCF.

* November 2009: Robert Himmelmann, TUM
  Derivation and Brouwer's fixpoint theorem in Multivariate Analysis.

* November 2009: Stefan Berghofer and Lukas Bulwahn, TUM
  A tabled implementation of the reflexive transitive closure.

* November 2009: Lukas Bulwahn, TUM
  Predicate Compiler: a compiler for inductive predicates to
  equational specifications.
 
* November 2009: Sascha Boehme, TUM and Burkhart Wolff, LRI Paris
  HOL-Boogie: an interactive prover back-end for Boogie and VCC.

* October 2009: Jasmin Blanchette, TUM
  Nitpick: yet another counterexample generator for Isabelle/HOL.

* October 2009: Sascha Boehme, TUM
  Extension of SMT method: proof-reconstruction for the SMT solver Z3.

* October 2009: Florian Haftmann, TUM
  Refinement of parts of the HOL datatype package.

* October 2009: Florian Haftmann, TUM
  Generic term styles for term antiquotations.

* September 2009: Thomas Sewell, NICTA
  More efficient HOL/record implementation.

* September 2009: Sascha Boehme, TUM
  SMT method using external SMT solvers.

* September 2009: Florian Haftmann, TUM
  Refinement of sets and lattices.

* July 2009: Jeremy Avigad and Amine Chaieb
  New number theory.

* July 2009: Philipp Meyer, TUM
  HOL/Library/Sum_Of_Squares: functionality to call a remote csdp
  prover.

* July 2009: Florian Haftmann, TUM
  New quickcheck implementation using new code generator.

* July 2009: Florian Haftmann, TUM
  HOL/Library/Fset: an explicit type of sets; finite sets ready to use
  for code generation.

* June 2009: Florian Haftmann, TUM
  HOL/Library/Tree: search trees implementing mappings, ready to use
  for code generation.

* March 2009: Philipp Meyer, TUM
  Minimization tool for results from Sledgehammer.


Contributions to Isabelle2009
-----------------------------

* March 2009: Robert Himmelmann, TUM and Amine Chaieb, University of
  Cambridge
  Elementary topology in Euclidean space.

* March 2009: Johannes Hoelzl, TUM
  Method "approximation", which proves real valued inequalities by
  computation.

* February 2009: Filip Maric, Univ. of Belgrade
  A Serbian theory.

* February 2009: Jasmin Christian Blanchette, TUM
  Misc cleanup of HOL/refute.

* February 2009: Timothy Bourke, NICTA
  New find_consts command.

* February 2009: Timothy Bourke, NICTA
  "solves" criterion for find_theorems and auto_solve option

* December 2008: Clemens Ballarin, TUM
  New locale implementation.

* December 2008: Armin Heller, TUM and Alexander Krauss, TUM
  Method "sizechange" for advanced termination proofs.

* November 2008: Timothy Bourke, NICTA
  Performance improvement (factor 50) for find_theorems.

* 2008: Florian Haftmann, TUM
  Various extensions and restructurings in HOL, improvements
  in evaluation mechanisms, new module binding.ML for name bindings.

* October 2008: Fabian Immler, TUM
  ATP manager for Sledgehammer, based on ML threads instead of Posix
  processes.  Additional ATP wrappers, including remote SystemOnTPTP
  services.

* September 2008: Stefan Berghofer, TUM and Marc Bezem, Univ. Bergen
  Prover for coherent logic.

* August 2008: Fabian Immler, TUM
  Vampire wrapper script for remote SystemOnTPTP service.


Contributions to Isabelle2008
-----------------------------

* 2007/2008:
  Alexander Krauss, TUM and Florian Haftmann, TUM and Stefan Berghofer, TUM
  HOL library improvements.

* 2007/2008: Brian Huffman, PSU
  HOLCF library improvements.

* 2007/2008: Stefan Berghofer, TUM
  HOL-Nominal package improvements.

* March 2008: Markus Reiter, TUM
  HOL/Library/RBT: red-black trees.

* February 2008: Alexander Krauss, TUM and Florian Haftmann, TUM and
  Lukas Bulwahn, TUM and John Matthews, Galois:
  HOL/Library/Imperative_HOL: Haskell-style imperative data structures
  for HOL.

* December 2007: Norbert Schirmer, Uni Saarbruecken
  Misc improvements of record package in HOL.

* December 2007: Florian Haftmann, TUM
  Overloading and class instantiation target.

* December 2007: Florian Haftmann, TUM
  New version of primrec package for local theories.

* December 2007: Alexander Krauss, TUM
  Method "induction_scheme" in HOL.

* November 2007: Peter Lammich, Uni Muenster
  HOL-Lattice: some more lemmas.


Contributions to Isabelle2007
-----------------------------

* October 2007: Norbert Schirmer, TUM / Uni Saarbruecken
  State Spaces: The Locale Way (in HOL).

* October 2007: Mark A. Hillebrand, DFKI
  Robust sub/superscripts in LaTeX document output.

* August 2007: Jeremy Dawson, NICTA and Paul Graunke, Galois and Brian
    Huffman, PSU and Gerwin Klein, NICTA and John Matthews, Galois
  HOL-Word: a library for fixed-size machine words in Isabelle.

* August 2007: Brian Huffman, PSU
  HOL/Library/Boolean_Algebra and HOL/Library/Numeral_Type.

* June 2007: Amine Chaieb, TUM
  Semiring normalization and Groebner Bases.
  Support for dense linear orders.

* June 2007: Joe Hurd, Oxford
  Metis theorem-prover.

* 2007: Kong W. Susanto, Cambridge
  HOL: Metis prover integration.

* 2007: Stefan Berghofer, TUM
  HOL: inductive predicates and sets.

* 2007: Norbert Schirmer, TUM
  HOL/record: misc improvements.

* 2006/2007: Alexander Krauss, TUM
  HOL: function package and related theories on termination.

* 2006/2007: Florian Haftmann, TUM
  Pure: generic code generator framework.
  Pure: class package.
  HOL: theory reorganization, code generator setup.

* 2006/2007: Christian Urban, TUM and Stefan Berghofer, TUM and
    Julien Narboux, TUM
  HOL/Nominal package and related tools.

* November 2006: Lukas Bulwahn, TUM
  HOL: method "lexicographic_order" for function package.

* October 2006: Stefan Hohe, TUM
  HOL-Algebra: ideals and quotients over rings.

* August 2006: Amine Chaieb, TUM
  Experimental support for generic reflection and reification in HOL.

* July 2006: Rafal Kolanski, NICTA
  Hex (0xFF) and binary (0b1011) numerals.

* May 2006: Klaus Aehlig, LMU
  Command 'normal_form': normalization by evaluation.

* May 2006: Amine Chaieb, TUM
  HOL-Complex: Ferrante and Rackoff Algorithm for linear real
  arithmetic.

* February 2006: Benjamin Porter, NICTA
  HOL and HOL-Complex: generalised mean value theorem, continuum is
  not denumerable, harmonic and arithmetic series, and denumerability
  of rationals.

* October 2005: Martin Wildmoser, TUM
  Sketch for Isar 'guess' element.


Contributions to Isabelle2005
-----------------------------

* September 2005: Lukas Bulwahn and Bernhard Haeupler, TUM
  HOL-Complex: Formalization of Taylor series.

* September 2005: Stephan Merz, Alwen Tiu, QSL Loria
  Components for SAT solver method using zChaff.

* September 2005: Ning Zhang and Christian Urban, LMU Munich
  A Chinese theory.

* September 2005: Bernhard Haeupler, TUM
  Method comm_ring for proving equalities in commutative rings.

* July/August 2005: Jeremy Avigad, Carnegie Mellon University
  Various improvements of the HOL and HOL-Complex library.

* July 2005: Florian Zuleger, Johannes Hoelzl, and Simon Funke, TUM
  Some structured proofs about completeness of real numbers.

* May 2005: Rafal Kolanski and Gerwin Klein, NICTA
  Improved retrieval of facts from theory/proof context.

* February 2005: Lucas Dixon, University of Edinburgh
  Improved subst method.

* 2005: Brian Huffman, OGI
  Various improvements of HOLCF.
  Some improvements of the HOL-Complex library.

* 2005: Claire Quigley and Jia Meng, University of Cambridge
  Some support for asynchronous communication with external provers
  (experimental).

* 2005: Florian Haftmann, TUM
  Contributions to document 'sugar'.
  Various ML combinators, notably linear functional transformations.
  Some cleanup of ML legacy.
  Additional antiquotations.
  Improved Isabelle web site.

* 2004/2005: David Aspinall, University of Edinburgh
  Various elements of XML and PGIP based communication with user
  interfaces (experimental).

* 2004/2005: Gerwin Klein, NICTA
  Contributions to document 'sugar'.
  Improved Isabelle web site.
  Improved HTML presentation of theories.

* 2004/2005: Clemens Ballarin, TUM
  Provers: tools for transitive relations and quasi orders.
  Improved version of locales, notably interpretation of locales.
  Improved version of HOL-Algebra.

* 2004/2005: Amine Chaieb, TUM
  Improved version of HOL presburger method.

* 2004/2005: Steven Obua, TUM
  Improved version of HOL/Import, support for HOL-Light.
  Improved version of HOL-Complex-Matrix.
  Pure/defs: more sophisticated checks on well-formedness of overloading.
  Pure/Tools: an experimental evaluator for lambda terms.

* 2004/2005: Norbert Schirmer, TUM
  Contributions to document 'sugar'.
  Improved version of HOL/record.

* 2004/2005: Sebastian Skalberg, TUM
  Improved version of HOL/Import.
  Some internal ML reorganizations.

* 2004/2005: Tjark Weber, TUM
  SAT solver method using zChaff.
  Improved version of HOL/refute.<|MERGE_RESOLUTION|>--- conflicted
+++ resolved
@@ -16,17 +16,14 @@
   Various building blocks for Isabelle/Scala layer and Isabelle/jEdit
   Prover IDE.
 
-<<<<<<< HEAD
-* 2011: Andreas Lochbihler, Karlsruhe Institute of Technology
-  Theory HOL/Library/Cset_Monad allows do notation for computable
-  sets (cset) via the generic monad ad-hoc overloading facility.
-=======
 * 2011: Jasmin Blanchette, TUM
   Various improvements to Sledgehammer, notably: use of sound translations,
   support for more provers (Waldmeister, LEO-II, Satallax). Further development
   of Nitpick and "try".
 
->>>>>>> 9b1ef441
+* 2011: Andreas Lochbihler, Karlsruhe Institute of Technology
+  Theory HOL/Library/Cset_Monad allows do notation for computable
+  sets (cset) via the generic monad ad-hoc overloading facility.
 
 Contributions to Isabelle2011
 -----------------------------
