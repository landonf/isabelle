--- conflicted
+++ resolved
@@ -26,7 +26,6 @@
     for(i <- 0 to n - 1) blanks(i) = ' '
     new String(blanks)
   }
-<<<<<<< HEAD
   def string_from_tokens (tokens: List[Token]): String = {
     tokens match {
       case Nil => ""
@@ -34,19 +33,6 @@
           (t.content, t.stop)
           ((a, token) => (a._1 + fill(token.start - a._2) + token.content, token.stop))
         )._1
-=======
-
-  override def toString: String = "[" + start + ":" + stop + "]"
-  override def hashCode: Int = (31 + start) * 31 + stop
-
-  override def equals(obj: Any): Boolean =
-  {
-    if (super.equals(obj)) return true
-    if (null == obj) return false
-    obj match {
-      case other: Token => (start == other.start) && (stop == other.stop)
-      case other: Any => false
->>>>>>> eef59e66
     }
   }
 
@@ -56,5 +42,6 @@
   val length = content.length
   val stop = start + length
   override def toString = content + "(" + kind + ")"
+  override def hashCode: Int = (31 + start) * 31 + stop
   def shift(i: Int) = new Token(start + i, content, kind)
 }