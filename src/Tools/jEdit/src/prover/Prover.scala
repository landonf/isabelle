/*
 * Higher-level prover communication
 *
 * @author Johannes Hölzl, TU Munich
 * @author Fabian Immler, TU Munich
 * @author Makarius
 */

package isabelle.prover


import java.util.Properties

import scala.collection.mutable.{HashMap, HashSet}

import org.gjt.sp.util.Log

import isabelle.proofdocument.{ProofDocument, Text, Token}


class Prover(isabelle_system: IsabelleSystem, isabelle_symbols: Symbol.Interpretation)
{
  private var _logic = isabelle_system.getenv_strict("ISABELLE_LOGIC")
  private var process: Isar = null
  private var commands = new HashMap[String, Command]

  val command_decls = new HashSet[String]
  val keyword_decls = new HashSet[String]
  private var initialized = false
<<<<<<< HEAD
    
  val activated = new EventSource[Unit]
  val commandInfo = new EventSource[CommandChangeInfo]
  val outputInfo = new EventSource[String]
  val allInfo = new EventSource[Result]
  var document = null : Document

  def fireChange(c : Command) =
    inUIThread(() => commandInfo.fire(new CommandChangeInfo(c)))

  val worker_thread = new Thread("isabelle.Prover: worker") {
    override def run() : Unit = {
      while (true) {
        val r = process.get_result
        
        val id = if (r.props != null) r.props.getProperty("id") else null
        val st = if (id != null) commands.getOrElse(id, null) else null
        
        if (r.kind == IsabelleProcess.Kind.EXIT)
          return
        else if (r.kind == IsabelleProcess.Kind.STDOUT 
                 || r.kind == IsabelleProcess.Kind.STDIN)
          inUIThread(() => outputInfo.fire(r.result))
        else if (r.kind == IsabelleProcess.Kind.WRITELN && !initialized) {
          initialized = true
          inUIThread(() => 
            if (document != null) {
              document.activate()
              activated.fire(())
            }
          )
        }
        else {
          val tree = parse_failsafe(converter.decode(r.result))
          if (st == null || (st.phase != Phase.REMOVED && st.phase != Phase.REMOVE))
          tree match {
            //handle all kinds of status messages here
            case Elem("message", List(("class","status")), elems) =>
              elems map (elem => elem match{

                  // catch command_start and keyword declarations
                  case Elem("command_decl", List(("name", name), ("kind", _)), _) =>
                    command_decls.addEntry(name)
                  case Elem("keyword_decl", List(("name", name)), _) =>
                    keyword_decls.addEntry(name)

                  // expecting markups here
                  case Elem(kind, List(("offset", offset),
                                       ("end_offset", end_offset),
                                       ("id", id)), List()) =>
                    val begin = Int.unbox(java.lang.Integer.valueOf(offset)) - 1
                    val end = Int.unbox(java.lang.Integer.valueOf(end_offset)) - 1

                    val command =
                      // outer syntax: no id in props
                      if(st == null) commands.getOrElse(id, null)
                      // inner syntax: id from props
                      else st
                    command.root_node.insert(command.node_from(kind, begin, end))

                  // Phase changed
                  case Elem("finished", _, _) =>
                    st.phase = Phase.FINISHED
                    fireChange(st)
                  case Elem("unprocessed", _, _) =>
                    st.phase = Phase.UNPROCESSED
                    fireChange(st)
                  case Elem("failed", _, _) =>
                    st.phase = Phase.FAILED
                    fireChange(st)
                  case Elem("removed", _, _) =>
                    document.prover.commands.removeKey(st.idString)
                    st.phase = Phase.REMOVED
                    fireChange(st)
                  case _ =>
                }) 
            case _ =>
              if (st != null)
              handleResult(st, r, tree)
          }
=======

  val activated = new EventBus[Unit]
  val command_info = new EventBus[Command]
  val output_info = new EventBus[String]
  var document: Document = null


  def command_change(c: Command) = Swing.now { command_info.event(c) }

  private def handle_result(r: IsabelleProcess.Result) = {
    val id = if (r.props != null) r.props.getProperty(Markup.ID) else null
    val st = if (id != null) commands.getOrElse(id, null) else null

    if (r.kind == IsabelleProcess.Kind.STDOUT || r.kind == IsabelleProcess.Kind.STDIN)
      Swing.now { output_info.event(r.result) }
    else if (r.kind == IsabelleProcess.Kind.WRITELN && !initialized) {
      initialized = true
      Swing.now {
        if (document != null) {
          document.activate()
          activated.event(())
>>>>>>> fe180323
        }
      }
    }
<<<<<<< HEAD
  }
  
  def handleResult(st : Command, r : Result, tree : XML.Tree) {

    r.kind match {
      case IsabelleProcess.Kind.ERROR => 
        if (st.phase != Phase.REMOVED && st.phase != Phase.REMOVE)
          st.phase = Phase.FAILED
        st.addResult(tree)
        fireChange(st)
        
      case IsabelleProcess.Kind.WRITELN =>
        st.addResult(tree)
        fireChange(st)
        
      case IsabelleProcess.Kind.PRIORITY =>
        st.addResult(tree)
        fireChange(st)

      case IsabelleProcess.Kind.WARNING =>
        st.addResult(tree)
        fireChange(st)
              
      case IsabelleProcess.Kind.STATUS =>
        System.err.println("handleResult - Ignored: " + tree)

      case _ =>
    }
  }
  
  def logic = _logic
  
  def start(logic : String) {
    if (logic != null)
      _logic = logic
    process = new IsabelleProcess("-m", "xsymbols", _logic)
    worker_thread.start
=======
    else {
      val tree = YXML.parse_failsafe(isabelle_symbols.decode(r.result))
      if (st == null || (st.status != Command.Status.REMOVED && st.status != Command.Status.REMOVE)) {
        r.kind match {

          case IsabelleProcess.Kind.STATUS =>
            //{{{ handle all kinds of status messages here
            tree match {
              case XML.Elem(Markup.MESSAGE, _, elems) =>
                for (elem <- elems) {
                  elem match {
                    //{{{
                    // command status
                    case XML.Elem(Markup.FINISHED, _, _) =>
                      st.status = Command.Status.FINISHED
                      command_change(st)
                    case XML.Elem(Markup.UNPROCESSED, _, _) =>
                      st.status = Command.Status.UNPROCESSED
                      command_change(st)
                    case XML.Elem(Markup.FAILED, _, _) =>
                      st.status = Command.Status.FAILED
                      command_change(st)
                    case XML.Elem(Markup.DISPOSED, _, _) =>
                      document.prover.commands.removeKey(st.id)
                      st.status = Command.Status.REMOVED
                      command_change(st)

                    // command and keyword declarations
                    case XML.Elem(Markup.COMMAND_DECL, (Markup.NAME, name) :: _, _) =>
                      command_decls += name
                    case XML.Elem(Markup.KEYWORD_DECL, (Markup.NAME, name) :: _, _) =>
                      keyword_decls += name

                    // other markup
                    case XML.Elem(kind,
                        (Markup.OFFSET, offset) :: (Markup.END_OFFSET, end_offset) ::
                             (Markup.ID, markup_id) :: _, _) =>
                      val begin = Int.unbox(java.lang.Integer.valueOf(offset)) - 1
                      val end = Int.unbox(java.lang.Integer.valueOf(end_offset)) - 1

                      val command =
                        // outer syntax: no id in props
                        if (st == null) commands.getOrElse(markup_id, null)
                        // inner syntax: id from props
                        else st
                      command.root_node.insert(command.node_from(kind, begin, end))

                    case _ =>
                    //}}}
                  }
                }
              case _ =>
            }
            //}}}

          case IsabelleProcess.Kind.ERROR if st != null =>
            if (st.status != Command.Status.REMOVED && st.status != Command.Status.REMOVE)
              st.status = Command.Status.FAILED
            st.add_result(tree)
            command_change(st)

          case IsabelleProcess.Kind.WRITELN | IsabelleProcess.Kind.PRIORITY
            | IsabelleProcess.Kind.WARNING if st != null =>
            st.add_result(tree)
            command_change(st)

          case _ =>
        }
      }
    }
  }


  def start(logic: String) {
    if (logic != null) _logic = logic

    val results = new EventBus[IsabelleProcess.Result]
    results += handle_result
    results.logger = Log.log(Log.ERROR, null, _)

    process = new Isar(isabelle_system, results, "-m", "xsymbols", _logic)
>>>>>>> fe180323
  }

  def stop() {
    process.kill
  }

  def set_document(text: Text, path: String) {
    this.document = new Document(text, this)
    process.ML("ThyLoad.add_path " + IsabelleSyntax.encode_string(path))

    document.structural_changes += (changes => {
      for (cmd <- changes.removedCommands) remove(cmd)
      for (cmd <- changes.addedCommands) send(cmd)
    })
    if (initialized) {
      document.activate()
      activated.event(())
    }
  }

  private def send(cmd: Command) {
    cmd.status = Command.Status.UNPROCESSED
    commands.put(cmd.id, cmd)

    val content = isabelle_symbols.encode(document.getContent(cmd))
    process.create_command(cmd.id, content)
    process.insert_command(if (cmd.previous == null) "" else cmd.previous.id, cmd.id)
  }
<<<<<<< HEAD
  
  def remove(cmd : Command) {
    cmd.phase = Phase.REMOVE
      process.output_sync("Isar.remove " + encode_string(cmd.idString))

=======

  def remove(cmd: Command) {
    cmd.status = Command.Status.REMOVE
    process.remove_command(cmd.id)
>>>>>>> fe180323
  }
}<|MERGE_RESOLUTION|>--- conflicted
+++ resolved
@@ -27,88 +27,6 @@
   val command_decls = new HashSet[String]
   val keyword_decls = new HashSet[String]
   private var initialized = false
-<<<<<<< HEAD
-    
-  val activated = new EventSource[Unit]
-  val commandInfo = new EventSource[CommandChangeInfo]
-  val outputInfo = new EventSource[String]
-  val allInfo = new EventSource[Result]
-  var document = null : Document
-
-  def fireChange(c : Command) =
-    inUIThread(() => commandInfo.fire(new CommandChangeInfo(c)))
-
-  val worker_thread = new Thread("isabelle.Prover: worker") {
-    override def run() : Unit = {
-      while (true) {
-        val r = process.get_result
-        
-        val id = if (r.props != null) r.props.getProperty("id") else null
-        val st = if (id != null) commands.getOrElse(id, null) else null
-        
-        if (r.kind == IsabelleProcess.Kind.EXIT)
-          return
-        else if (r.kind == IsabelleProcess.Kind.STDOUT 
-                 || r.kind == IsabelleProcess.Kind.STDIN)
-          inUIThread(() => outputInfo.fire(r.result))
-        else if (r.kind == IsabelleProcess.Kind.WRITELN && !initialized) {
-          initialized = true
-          inUIThread(() => 
-            if (document != null) {
-              document.activate()
-              activated.fire(())
-            }
-          )
-        }
-        else {
-          val tree = parse_failsafe(converter.decode(r.result))
-          if (st == null || (st.phase != Phase.REMOVED && st.phase != Phase.REMOVE))
-          tree match {
-            //handle all kinds of status messages here
-            case Elem("message", List(("class","status")), elems) =>
-              elems map (elem => elem match{
-
-                  // catch command_start and keyword declarations
-                  case Elem("command_decl", List(("name", name), ("kind", _)), _) =>
-                    command_decls.addEntry(name)
-                  case Elem("keyword_decl", List(("name", name)), _) =>
-                    keyword_decls.addEntry(name)
-
-                  // expecting markups here
-                  case Elem(kind, List(("offset", offset),
-                                       ("end_offset", end_offset),
-                                       ("id", id)), List()) =>
-                    val begin = Int.unbox(java.lang.Integer.valueOf(offset)) - 1
-                    val end = Int.unbox(java.lang.Integer.valueOf(end_offset)) - 1
-
-                    val command =
-                      // outer syntax: no id in props
-                      if(st == null) commands.getOrElse(id, null)
-                      // inner syntax: id from props
-                      else st
-                    command.root_node.insert(command.node_from(kind, begin, end))
-
-                  // Phase changed
-                  case Elem("finished", _, _) =>
-                    st.phase = Phase.FINISHED
-                    fireChange(st)
-                  case Elem("unprocessed", _, _) =>
-                    st.phase = Phase.UNPROCESSED
-                    fireChange(st)
-                  case Elem("failed", _, _) =>
-                    st.phase = Phase.FAILED
-                    fireChange(st)
-                  case Elem("removed", _, _) =>
-                    document.prover.commands.removeKey(st.idString)
-                    st.phase = Phase.REMOVED
-                    fireChange(st)
-                  case _ =>
-                }) 
-            case _ =>
-              if (st != null)
-              handleResult(st, r, tree)
-          }
-=======
 
   val activated = new EventBus[Unit]
   val command_info = new EventBus[Command]
@@ -130,49 +48,9 @@
         if (document != null) {
           document.activate()
           activated.event(())
->>>>>>> fe180323
         }
       }
     }
-<<<<<<< HEAD
-  }
-  
-  def handleResult(st : Command, r : Result, tree : XML.Tree) {
-
-    r.kind match {
-      case IsabelleProcess.Kind.ERROR => 
-        if (st.phase != Phase.REMOVED && st.phase != Phase.REMOVE)
-          st.phase = Phase.FAILED
-        st.addResult(tree)
-        fireChange(st)
-        
-      case IsabelleProcess.Kind.WRITELN =>
-        st.addResult(tree)
-        fireChange(st)
-        
-      case IsabelleProcess.Kind.PRIORITY =>
-        st.addResult(tree)
-        fireChange(st)
-
-      case IsabelleProcess.Kind.WARNING =>
-        st.addResult(tree)
-        fireChange(st)
-              
-      case IsabelleProcess.Kind.STATUS =>
-        System.err.println("handleResult - Ignored: " + tree)
-
-      case _ =>
-    }
-  }
-  
-  def logic = _logic
-  
-  def start(logic : String) {
-    if (logic != null)
-      _logic = logic
-    process = new IsabelleProcess("-m", "xsymbols", _logic)
-    worker_thread.start
-=======
     else {
       val tree = YXML.parse_failsafe(isabelle_symbols.decode(r.result))
       if (st == null || (st.status != Command.Status.REMOVED && st.status != Command.Status.REMOVE)) {
@@ -254,7 +132,6 @@
     results.logger = Log.log(Log.ERROR, null, _)
 
     process = new Isar(isabelle_system, results, "-m", "xsymbols", _logic)
->>>>>>> fe180323
   }
 
   def stop() {
@@ -283,17 +160,9 @@
     process.create_command(cmd.id, content)
     process.insert_command(if (cmd.previous == null) "" else cmd.previous.id, cmd.id)
   }
-<<<<<<< HEAD
-  
-  def remove(cmd : Command) {
-    cmd.phase = Phase.REMOVE
-      process.output_sync("Isar.remove " + encode_string(cmd.idString))
-
-=======
 
   def remove(cmd: Command) {
     cmd.status = Command.Status.REMOVE
     process.remove_command(cmd.id)
->>>>>>> fe180323
   }
 }