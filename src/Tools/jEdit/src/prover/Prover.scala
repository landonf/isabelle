--- conflicted
+++ resolved
@@ -31,20 +31,12 @@
 {
   /* prover process */
 
-<<<<<<< HEAD
-  private var process: Isar with IsarDocument= null
-
-  {
-    val results = new EventBus[IsabelleProcess.Result] + handle_result
-    results.logger = Log.log(Log.ERROR, null, _)
-    process = new Isar(isabelle_system, results, "-m", "xsymbols", logic) with IsarDocument
-=======
+
   private val process =
   {
     val results = new EventBus[IsabelleProcess.Result] + handle_result
     results.logger = Log.log(Log.ERROR, null, _)
     new IsabelleProcess(isabelle_system, results, "-m", "xsymbols", logic) with IsarDocument
->>>>>>> eef59e66
   }
 
   def stop() { process.kill }
@@ -52,23 +44,15 @@
   
   /* document state information */
 
-<<<<<<< HEAD
-  private val states = new mutable.HashMap[IsarDocument.State_ID, Command]
-  private val commands = new mutable.HashMap[IsarDocument.Command_ID, Command]
-  private val document0 = Isabelle.plugin.id()
-  private var document_versions = List((document0, ProofDocument.empty))
-
-  def get_id = document_versions.head._1
-  def document = document_versions.head._2
-=======
   private val states = new mutable.HashMap[IsarDocument.State_ID, Command] with
     mutable.SynchronizedMap[IsarDocument.State_ID, Command]
   private val commands = new mutable.HashMap[IsarDocument.Command_ID, Command] with
     mutable.SynchronizedMap[IsarDocument.Command_ID, Command]
   private val document_id0 = Isabelle.plugin.id()
-  private var document_id = document_id0
-  private var document_versions = Set(document_id)
->>>>>>> eef59e66
+  private var document_versions = List((document_id0, ProofDocument.empty))
+
+  def document_id = document_versions.head._1
+  def document = document_versions.head._2
 
   private var initialized = false
 
@@ -111,20 +95,11 @@
 
   val activated = new EventBus[Unit]
   val output_info = new EventBus[String]
-<<<<<<< HEAD
   var change_receiver = null: Actor
   
-  def command_change(c: Command) = this ! c
-
   private def handle_result(result: IsabelleProcess.Result)
-=======
-  var document: ProofDocument = null
-
-
-  private def handle_result(result: IsabelleProcess.Result): Unit = Swing.now
->>>>>>> eef59e66
   {
-    def command_change(c: Command) = command_info.event(c)
+    def command_change(c: Command) = this ! c
     val (running, command) =
       result.props.find(p => p._1 == Markup.ID) match {
         case None => (false, null)
@@ -138,14 +113,7 @@
       output_info.event(result.toString)
     else if (result.kind == IsabelleProcess.Kind.WRITELN && !initialized) {  // FIXME !?
       initialized = true
-<<<<<<< HEAD
       Swing.now { this ! ProverEvents.Activate }
-=======
-      if (document != null) {
-        document.activate()
-        activated.event(())
-      }
->>>>>>> eef59e66
     }
     else {
       result.kind match {
@@ -183,25 +151,16 @@
                       XML.Elem(Markup.EDIT, (Markup.ID, cmd_id) :: (Markup.STATE, state_id) :: _, _)
                         <- edits
                     } {
-<<<<<<< HEAD
+                      if (commands.contains(cmd_id)) {
                         val cmd = commands(cmd_id)
                         if (cmd.state_id != null) states -= cmd.state_id
                         states(cmd_id) = cmd
-=======
-                      if (commands.contains(cmd_id)) {
-                        val cmd = commands(cmd_id)
-                        if (cmd.state_id != null) states -= cmd.state_id
-                        states(state_id) = cmd
->>>>>>> eef59e66
                         cmd.state_id = state_id
                         cmd.status = Command.Status.UNPROCESSED
                         command_change(cmd)
                       }
-<<<<<<< HEAD
-=======
+
                     }
->>>>>>> eef59e66
-
                   // command status
                   case XML.Elem(Markup.UNPROCESSED, _, _)
                   if command != null =>
@@ -248,27 +207,26 @@
     }
   }
 
-<<<<<<< HEAD
   def act() {
     import ProverEvents._
     loop {
       react {
         case Activate => {
             val (doc, structure_change) = document.activate
-            val old_id = get_id
+            val old_id = document_id
             val doc_id = Isabelle.plugin.id()
             document_versions ::= (doc_id, doc)
             edit_document(old_id, doc_id, structure_change)
         }
         case SetIsCommandKeyword(f) => {
-            val old_id = get_id
+            val old_id = document_id
             val doc_id = Isabelle.plugin.id()
             document_versions ::= (doc_id, document.set_command_keyword(f))
             edit_document(old_id, doc_id, StructureChange(None, Nil, Nil))
         }
         case change: Text.Change => {
             val (doc, structure_change) = document.text_changed(change)
-            val old_id = get_id
+            val old_id = document_id
             val doc_id = Isabelle.plugin.id()
             document_versions ::= (doc_id, doc)
             edit_document(old_id, doc_id, structure_change)
@@ -285,51 +243,22 @@
     this.change_receiver = change_receiver
     this ! ProverEvents.SetIsCommandKeyword(command_decls.contains)
     process.ML("()")  // FIXME force initial writeln
-    process.begin_document(document0, path)
+    process.begin_document(document_id0, path)
   }
 
   private def edit_document(old_id: String, document_id: String, changes: StructureChange) = Swing.now
   {
-=======
-  def set_document(text: Text, path: String): Unit = Swing.now
-  {
-    document = new ProofDocument(text, command_decls.contains(_))
-    process.ML("()")  // FIXME force initial writeln
-    process.begin_document(document_id0, path)
-    document.structural_changes += edit_document
-    // FIXME !?
-    if (initialized) {
-      document.activate()
-      activated.event(())
-    }
-  }
-
-  private def edit_document(changes: StructureChange) = Swing.now
-  {
-    val old_id = document_id
-    document_id = Isabelle.plugin.id()
-    document_versions += document_id
-
->>>>>>> eef59e66
     val removes =
       for (cmd <- changes.removed_commands) yield {
         commands -= cmd.id
         if (cmd.state_id != null) states -= cmd.state_id
-<<<<<<< HEAD
-        (document.commands.prev(cmd).map(_.id).getOrElse(document0)) -> None
-=======
-        (if (cmd.prev == null) document_id0 else cmd.prev.id) -> None
->>>>>>> eef59e66
+        (document.commands.prev(cmd).map(_.id).getOrElse(document_id0)) -> None
       }
     val inserts =
       for (cmd <- changes.added_commands) yield {
         commands += (cmd.id -> cmd)
         process.define_command(cmd.id, isabelle_system.symbols.encode(cmd.content))
-<<<<<<< HEAD
-        (document.commands.prev(cmd).map(_.id).getOrElse(document0)) -> Some(cmd.id)
-=======
-        (if (cmd.prev == null) document_id0 else cmd.prev.id) -> Some(cmd.id)
->>>>>>> eef59e66
+        (document.commands.prev(cmd).map(_.id).getOrElse(document_id0)) -> Some(cmd.id)
       }
     process.edit_document(old_id, document_id, removes.reverse ++ inserts)
   }
