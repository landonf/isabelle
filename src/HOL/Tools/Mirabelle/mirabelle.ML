--- conflicted
+++ resolved
@@ -177,18 +177,11 @@
                   val name = Toplevel.name_of tr;
                   val pos = Toplevel.pos_of tr;
                 in
-<<<<<<< HEAD
-                  if can (Proof.assert_backward o Toplevel.proof_of) st andalso
+                  if Context.proper_subthy (\<^theory>, thy) andalso
+                    can (Proof.assert_backward o Toplevel.proof_of) st andalso
                     member (op =) whitelist name andalso check_thy pos
                   then SOME {theory_index = thy_index, name = name, pos = pos,
                     pre = Toplevel.proof_of st, post = st'}
-=======
-                  if Context.proper_subthy (\<^theory>, thy) andalso
-                    can (Proof.assert_backward o Toplevel.proof_of) st andalso
-                    member (op =) whitelist name andalso
-                    check (Context.theory_long_name thy) pos
-                  then SOME {name = name, pos = pos, pre = Toplevel.proof_of st, post = st'}
->>>>>>> 8400b37d
                   else NONE
                 end;
             in
