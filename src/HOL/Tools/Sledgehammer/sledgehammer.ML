(*  Title:      HOL/Tools/Sledgehammer/sledgehammer.ML
    Author:     Fabian Immler, TU Muenchen
    Author:     Makarius
    Author:     Jasmin Blanchette, TU Muenchen

Sledgehammer's heart.
*)

signature SLEDGEHAMMER =
sig
  type failure = ATP_Systems.failure
  type locality = Sledgehammer_Filter.locality
  type relevance_override = Sledgehammer_Filter.relevance_override
  type fol_formula = Sledgehammer_Translate.fol_formula
  type minimize_command = Sledgehammer_Reconstruct.minimize_command
  type params =
    {blocking: bool,
     debug: bool,
     verbose: bool,
     overlord: bool,
     atps: string list,
     full_types: bool,
     explicit_apply: bool,
     relevance_thresholds: real * real,
     max_relevant: int option,
     isar_proof: bool,
     isar_shrink_factor: int,
     timeout: Time.time,
     expect: string}
  type problem =
    {ctxt: Proof.context,
     goal: thm,
     subgoal: int,
     axioms: (term * ((string * locality) * fol_formula) option) list}
  type prover_result =
    {outcome: failure option,
     message: string,
     pool: string Symtab.table,
     used_thm_names: (string * locality) list,
     atp_run_time_in_msecs: int,
     output: string,
     proof: string,
     axiom_names: (string * locality) list vector,
     conjecture_shape: int list list}
  type prover = params -> minimize_command -> problem -> prover_result

  val dest_dir : string Config.T
  val problem_prefix : string Config.T
  val measure_run_time : bool Config.T
  val kill_atps: unit -> unit
  val running_atps: unit -> unit
  val messages: int option -> unit
  val get_prover_fun : theory -> string -> prover
  val run_sledgehammer :
    params -> int -> relevance_override -> (string -> minimize_command)
    -> Proof.state -> unit
  val setup : theory -> theory
end;

structure Sledgehammer : SLEDGEHAMMER =
struct

open ATP_Problem
open ATP_Systems
open Metis_Clauses
open Sledgehammer_Util
open Sledgehammer_Filter
open Sledgehammer_Translate
open Sledgehammer_Reconstruct


(** The Sledgehammer **)

(* Identifier to distinguish Sledgehammer from other tools using
   "Async_Manager". *)
val das_Tool = "Sledgehammer"

fun kill_atps () = Async_Manager.kill_threads das_Tool "ATPs"
fun running_atps () = Async_Manager.running_threads das_Tool "ATPs"
val messages = Async_Manager.thread_messages das_Tool "ATP"

(** problems, results, provers, etc. **)

type params =
  {blocking: bool,
   debug: bool,
   verbose: bool,
   overlord: bool,
   atps: string list,
   full_types: bool,
   explicit_apply: bool,
   relevance_thresholds: real * real,
   max_relevant: int option,
   isar_proof: bool,
   isar_shrink_factor: int,
   timeout: Time.time,
   expect: string}

type problem =
  {ctxt: Proof.context,
   goal: thm,
   subgoal: int,
   axioms: (term * ((string * locality) * fol_formula) option) list}

type prover_result =
  {outcome: failure option,
   message: string,
   pool: string Symtab.table,
   used_thm_names: (string * locality) list,
   atp_run_time_in_msecs: int,
   output: string,
   proof: string,
   axiom_names: (string * locality) list vector,
   conjecture_shape: int list list}

type prover = params -> minimize_command -> problem -> prover_result

(* configuration attributes *)

val (dest_dir, dest_dir_setup) =
  Attrib.config_string "sledgehammer_dest_dir" (K "")
  (* Empty string means create files in Isabelle's temporary files directory. *)

val (problem_prefix, problem_prefix_setup) =
  Attrib.config_string "sledgehammer_problem_prefix" (K "prob")

val (measure_run_time, measure_run_time_setup) =
  Attrib.config_bool "sledgehammer_measure_run_time" (K false)

fun with_path cleanup after f path =
  Exn.capture f path
  |> tap (fn _ => cleanup path)
  |> Exn.release
  |> tap (after path)

fun extract_delimited (begin_delim, end_delim) output =
  output |> first_field begin_delim |> the |> snd
         |> first_field end_delim |> the |> fst
         |> first_field "\n" |> the |> snd
  handle Option.Option => ""

val tstp_important_message_delims =
  ("% SZS start RequiredInformation", "% SZS end RequiredInformation")

fun extract_important_message output =
  case extract_delimited tstp_important_message_delims output of
    "" => ""
  | s => s |> space_explode "\n" |> filter_out (curry (op =) "")
           |> map (perhaps (try (unprefix "%")))
           |> map (perhaps (try (unprefix " ")))
           |> space_implode "\n " |> quote

(* Splits by the first possible of a list of delimiters. *)
fun extract_proof delims output =
  case pairself (find_first (fn s => String.isSubstring s output))
                (ListPair.unzip delims) of
    (SOME begin_delim, SOME end_delim) =>
    extract_delimited (begin_delim, end_delim) output
  | _ => ""

fun extract_proof_and_outcome complete res_code proof_delims known_failures
                              output =
  case known_failure_in_output output known_failures of
    NONE => (case extract_proof proof_delims output of
             "" => ("", SOME MalformedOutput)
           | proof => if res_code = 0 then (proof, NONE)
                      else ("", SOME UnknownError))
  | SOME failure =>
    ("", SOME (if failure = IncompleteUnprovable andalso complete then
                 Unprovable
               else
                 failure))

fun extract_clause_sequence output =
  let
    val tokens_of = String.tokens (not o Char.isAlphaNum)
    fun extract_num ("clause" :: (ss as _ :: _)) =
    Int.fromString (List.last ss)
      | extract_num _ = NONE
  in output |> split_lines |> map_filter (extract_num o tokens_of) end

val set_ClauseFormulaRelationN = "set_ClauseFormulaRelation"

val parse_clause_formula_pair =
  $$ "(" |-- scan_integer --| $$ ","
  -- (Symbol.scan_id ::: Scan.repeat ($$ "," |-- Symbol.scan_id)) --| $$ ")"
  --| Scan.option ($$ ",")
val parse_clause_formula_relation =
  Scan.this_string set_ClauseFormulaRelationN |-- $$ "("
  |-- Scan.repeat parse_clause_formula_pair
val extract_clause_formula_relation =
  Substring.full #> Substring.position set_ClauseFormulaRelationN
  #> snd #> Substring.position "." #> fst #> Substring.string
  #> explode #> filter_out Symbol.is_blank #> parse_clause_formula_relation
  #> fst

(* TODO: move to "Sledgehammer_Reconstruct" *)
fun repair_conjecture_shape_and_theorem_names output conjecture_shape
                                              axiom_names =
  if String.isSubstring set_ClauseFormulaRelationN output then
    (* This is a hack required for keeping track of axioms after they have been
       clausified by SPASS's Flotter tool. The "ATP/scripts/spass" script is
       also part of this hack. *)
    let
      val j0 = hd (hd conjecture_shape)
      val seq = extract_clause_sequence output
      val name_map = extract_clause_formula_relation output
      fun renumber_conjecture j =
        conjecture_prefix ^ string_of_int (j - j0)
        |> AList.find (fn (s, ss) => member (op =) ss s) name_map
        |> map (fn s => find_index (curry (op =) s) seq + 1)
      fun names_for_number j =
        j |> AList.lookup (op =) name_map |> these
          |> map_filter (try (unprefix axiom_prefix)) |> map unascii_of
          |> map (fn name =>
                     (name, name |> find_first_in_list_vector axiom_names
                                 |> the)
                     handle Option.Option =>
                            error ("No such fact: " ^ quote name ^ "."))
    in
      (conjecture_shape |> map (maps renumber_conjecture),
       seq |> map names_for_number |> Vector.fromList)
    end
  else
    (conjecture_shape, axiom_names)


(* generic TPTP-based provers *)

fun prover_fun atp_name
        {exec, required_execs, arguments, has_incomplete_mode, proof_delims,
         known_failures, default_max_relevant, explicit_forall,
         use_conjecture_for_hypotheses}
        ({debug, verbose, overlord, full_types, explicit_apply,
          max_relevant, isar_proof, isar_shrink_factor, timeout, ...} : params)
        minimize_command ({ctxt, goal, subgoal, axioms} : problem) =
  let
    val (_, hyp_ts, concl_t) = strip_subgoal goal subgoal
    val max_relevant = the_default default_max_relevant max_relevant
    val axioms = take max_relevant axioms
    (* path to unique problem file *)
    val the_dest_dir = if overlord then getenv "ISABELLE_HOME_USER"
                       else Config.get ctxt dest_dir
    val the_problem_prefix = Config.get ctxt problem_prefix
    val problem_file_name =
      Path.basic ((if overlord then "prob_" ^ atp_name
                   else the_problem_prefix ^ serial_string ())
                  ^ "_" ^ string_of_int subgoal)
    val problem_path_name =
      if the_dest_dir = "" then
        File.tmp_path problem_file_name
      else if File.exists (Path.explode the_dest_dir) then
        Path.append (Path.explode the_dest_dir) problem_file_name
      else
        error ("No such directory: " ^ quote the_dest_dir ^ ".")
    val measure_run_time = verbose orelse Config.get ctxt measure_run_time
    val command = Path.explode (getenv (fst exec) ^ "/" ^ snd exec)
    (* write out problem file and call prover *)
    fun command_line complete timeout probfile =
      let
        val core = File.shell_path command ^ " " ^ arguments complete timeout ^
                   " " ^ File.shell_path probfile
      in
        (if measure_run_time then "TIMEFORMAT='%3R'; { time " ^ core ^ " ; }"
         else "exec " ^ core) ^ " 2>&1"
      end
    fun split_time s =
      let
        val split = String.tokens (fn c => str c = "\n");
        val (output, t) = s |> split |> split_last |> apfst cat_lines;
        fun as_num f = f >> (fst o read_int);
        val num = as_num (Scan.many1 Symbol.is_ascii_digit);
        val digit = Scan.one Symbol.is_ascii_digit;
        val num3 = as_num (digit ::: digit ::: (digit >> single));
        val time = num --| Scan.$$ "." -- num3 >> (fn (a, b) => a * 1000 + b);
        val as_time = the_default 0 o Scan.read Symbol.stopper time o explode;
      in (output, as_time t) end;
    fun run_on probfile =
      case filter (curry (op =) "" o getenv o fst) (exec :: required_execs) of
        (home_var, _) :: _ =>
        error ("The environment variable " ^ quote home_var ^ " is not set.")
      | [] =>
        if File.exists command then
          let
            fun do_run complete timeout =
              let
                val command = command_line complete timeout probfile
                val ((output, msecs), res_code) =
                  bash_output command
                  |>> (if overlord then
                         prefix ("% " ^ command ^ "\n% " ^ timestamp () ^ "\n")
                       else
                         I)
                  |>> (if measure_run_time then split_time else rpair 0)
                val (proof, outcome) =
                  extract_proof_and_outcome complete res_code proof_delims
                                            known_failures output
              in (output, msecs, proof, outcome) end
            val readable_names = debug andalso overlord
            val (problem, pool, conjecture_offset, axiom_names) =
              prepare_problem ctxt readable_names explicit_forall full_types
                              explicit_apply hyp_ts concl_t axioms
            val ss = strings_for_tptp_problem use_conjecture_for_hypotheses
                                              problem
            val _ = File.write_list probfile ss
            val conjecture_shape =
              conjecture_offset + 1 upto conjecture_offset + length hyp_ts + 1
              |> map single
            val timer = Timer.startRealTimer ()
            val result =
              do_run false (if has_incomplete_mode then
                              Time.fromMilliseconds
                                         (2 * Time.toMilliseconds timeout div 3)
                            else
                              timeout)
              |> has_incomplete_mode
                 ? (fn (_, msecs0, _, SOME _) =>
                       do_run true
                              (Time.- (timeout, Timer.checkRealTimer timer))
                       |> (fn (output, msecs, proof, outcome) =>
                              (output, msecs0 + msecs, proof, outcome))
                     | result => result)
          in ((pool, conjecture_shape, axiom_names), result) end
        else
          error ("Bad executable: " ^ Path.implode command ^ ".")

    (* If the problem file has not been exported, remove it; otherwise, export
       the proof file too. *)
    fun cleanup probfile =
      if the_dest_dir = "" then try File.rm probfile else NONE
    fun export probfile (_, (output, _, _, _)) =
      if the_dest_dir = "" then
        ()
      else
        File.write (Path.explode (Path.implode probfile ^ "_proof")) output
    val ((pool, conjecture_shape, axiom_names),
         (output, msecs, proof, outcome)) =
      with_path cleanup export run_on problem_path_name
    val (conjecture_shape, axiom_names) =
      repair_conjecture_shape_and_theorem_names output conjecture_shape
                                                axiom_names
    val important_message = extract_important_message output
    val (message, used_thm_names) =
      case outcome of
        NONE =>
        proof_text isar_proof
            (pool, debug, isar_shrink_factor, ctxt, conjecture_shape)
            (full_types, minimize_command, proof, axiom_names, goal, subgoal)
        |>> (fn message =>
                message ^ (if verbose then
                             "\nReal CPU time: " ^ string_of_int msecs ^ " ms."
                           else
                             "") ^
                (if important_message <> "" then
                   "\n\nImportant message from Dr. Geoff Sutcliffe:\n" ^
                   important_message
                 else
                   ""))
      | SOME failure => (string_for_failure failure, [])
  in
    {outcome = outcome, message = message, pool = pool,
     used_thm_names = used_thm_names, atp_run_time_in_msecs = msecs,
     output = output, proof = proof, axiom_names = axiom_names,
     conjecture_shape = conjecture_shape}
  end

fun get_prover_fun thy name = prover_fun name (get_prover thy name)

fun run_prover ctxt (params as {blocking, verbose, max_relevant, timeout,
                                expect, ...})
               i n relevance_override minimize_command
               (problem as {goal, axioms, ...})
               (prover as {default_max_relevant, ...}, atp_name) =
  let
    val birth_time = Time.now ()
    val death_time = Time.+ (birth_time, timeout)
    val max_relevant = the_default default_max_relevant max_relevant
    val num_axioms = Int.min (length axioms, max_relevant)
    val desc =
      "ATP " ^ quote atp_name ^
      (if verbose then
         " with " ^ string_of_int num_axioms ^ " fact" ^ plural_s num_axioms
       else
         "") ^
      " on " ^ (if n = 1 then "goal" else "subgoal " ^ string_of_int i) ^ ":" ^
      (if blocking then
         ""
       else
         "\n" ^ Syntax.string_of_term ctxt (Thm.term_of (Thm.cprem_of goal i)))
    fun run () =
      let
        val (outcome_code, message) =
          prover_fun atp_name prover params (minimize_command atp_name) problem
          |> (fn {outcome, message, ...} =>
                 (if is_some outcome then "none" else "some", message))
          handle ERROR message => ("unknown", "Error: " ^ message ^ "\n")
               | exn => ("unknown", "Internal error:\n" ^
                                    ML_Compiler.exn_message exn ^ "\n")
      in
        if expect = "" orelse outcome_code = expect then
          ()
        else if blocking then
          error ("Unexpected outcome: " ^ quote outcome_code ^ ".")
        else
          warning ("Unexpected outcome: " ^ quote outcome_code ^ ".");
        message
      end
  in
    if blocking then priority (desc ^ "\n" ^ TimeLimit.timeLimit timeout run ())
    else Async_Manager.launch das_Tool birth_time death_time desc run
  end

fun run_sledgehammer (params as {blocking, verbose, atps, full_types,
                                 relevance_thresholds, max_relevant, ...})
                     i relevance_override minimize_command state =
    if null atps then error "No ATP is set."
    else case subgoal_count state of
      0 => priority "No subgoal!"
    | n =>
      let
        val thy = Proof.theory_of state
        val timer = Timer.startRealTimer ()
        val _ = () |> not blocking ? kill_atps
        val _ = priority "Sledgehammering..."
        val provers = map (`(get_prover thy)) atps
        fun run () =
          let
            val {context = ctxt, facts = chained_ths, goal} = Proof.goal state
            val (_, hyp_ts, concl_t) = strip_subgoal goal i
            val max_max_relevant =
              case max_relevant of
                SOME n => n
              | NONE => fold (Integer.max o #default_max_relevant o fst)
                             provers 0
            val axioms =
              relevant_facts ctxt full_types relevance_thresholds
                             max_max_relevant relevance_override chained_ths
                             hyp_ts concl_t
            val problem =
              {ctxt = ctxt, goal = goal, subgoal = i,
               axioms = map (prepare_axiom ctxt) axioms}
            val num_axioms = length axioms
            val _ =
              (if blocking then Par_List.map else map)
                  (run_prover ctxt params i n relevance_override
                              minimize_command problem) provers
          in
            if verbose andalso blocking then
              priority ("Total time: " ^
                        signed_string_of_int (Time.toMilliseconds
                            (Timer.checkRealTimer timer)) ^ " ms.")
            else
              ()
          end
<<<<<<< HEAD
      (* FIXME no threads in user-space *)
      in if blocking then run () else Toplevel.thread true (tap run) |> K () end
=======
      in if blocking then run () else Future.fork run |> K () end
>>>>>>> 05194e1f

val setup =
  dest_dir_setup
  #> problem_prefix_setup
  #> measure_run_time_setup

end;<|MERGE_RESOLUTION|>--- conflicted
+++ resolved
@@ -452,12 +452,7 @@
             else
               ()
           end
-<<<<<<< HEAD
-      (* FIXME no threads in user-space *)
-      in if blocking then run () else Toplevel.thread true (tap run) |> K () end
-=======
       in if blocking then run () else Future.fork run |> K () end
->>>>>>> 05194e1f
 
 val setup =
   dest_dir_setup
