(*  Title:      HOL/Tools/Predicate_Compile/predicate_compile_aux.ML
    Author:     Lukas Bulwahn, TU Muenchen

Auxilary functions for predicate compiler.
*)

signature PREDICATE_COMPILE_AUX =
sig
  (* general functions *)
  val apfst3 : ('a -> 'd) -> 'a * 'b * 'c -> 'd * 'b * 'c
  val apsnd3 : ('b -> 'd) -> 'a * 'b * 'c -> 'a * 'd * 'c
  val aptrd3 : ('c -> 'd) -> 'a * 'b * 'c -> 'a * 'b * 'd
  val find_indices : ('a -> bool) -> 'a list -> int list
  (* mode *)
  datatype mode = Bool | Input | Output | Pair of mode * mode | Fun of mode * mode
  val eq_mode : mode * mode -> bool
  val mode_ord: mode * mode -> order
  val list_fun_mode : mode list -> mode
  val strip_fun_mode : mode -> mode list
  val dest_fun_mode : mode -> mode list
  val dest_tuple_mode : mode -> mode list
  val all_modes_of_typ : typ -> mode list
  val all_smodes_of_typ : typ -> mode list
  val fold_map_aterms_prodT : ('a -> 'a -> 'a) -> (typ -> 'b -> 'a * 'b) -> typ -> 'b -> 'a * 'b
  val map_filter_prod : (term -> term option) -> term -> term option
  val replace_ho_args : mode -> term list -> term list -> term list
  val ho_arg_modes_of : mode -> mode list
  val ho_argsT_of : mode -> typ list -> typ list
  val ho_args_of : mode -> term list -> term list
  val ho_args_of_typ : typ -> term list -> term list
  val ho_argsT_of_typ : typ list -> typ list
  val split_map_mode : (mode -> term -> term option * term option)
    -> mode -> term list -> term list * term list
  val split_map_modeT : (mode -> typ -> typ option * typ option)
    -> mode -> typ list -> typ list * typ list
  val split_mode : mode -> term list -> term list * term list
  val split_modeT : mode -> typ list -> typ list * typ list
  val string_of_mode : mode -> string
  val ascii_string_of_mode : mode -> string
  (* premises *)
  datatype indprem = Prem of term | Negprem of term | Sidecond of term
    | Generator of (string * typ)
  val dest_indprem : indprem -> term
  val map_indprem : (term -> term) -> indprem -> indprem
  (* general syntactic functions *)
  val is_equationlike : thm -> bool
  val is_pred_equation : thm -> bool
  val is_intro : string -> thm -> bool
  val is_predT : typ -> bool
  val get_constrs : theory -> (string * (int * string)) list
  val is_constrt : theory -> term -> bool
  val is_constr : Proof.context -> string -> bool
  val strip_ex : term -> (string * typ) list * term
  val focus_ex : term -> Name.context -> ((string * typ) list * term) * Name.context
  val strip_all : term -> (string * typ) list * term
  val strip_intro_concl : thm -> term * term list
  (* introduction rule combinators *)
  val map_atoms : (term -> term) -> term -> term
  val fold_atoms : (term -> 'a -> 'a) -> term -> 'a -> 'a
  val fold_map_atoms : (term -> 'a -> term * 'a) -> term -> 'a -> term * 'a
  val maps_premises : (term -> term list) -> term -> term
  val map_concl : (term -> term) -> term -> term
  val map_term : theory -> (term -> term) -> thm -> thm
  (* split theorems of case expressions *)
  val prepare_split_thm : Proof.context -> thm -> thm
  val find_split_thm : theory -> term -> thm option
  (* datastructures and setup for generic compilation *)
  datatype compilation_funs = CompilationFuns of {
    mk_monadT : typ -> typ,
    dest_monadT : typ -> typ,
    mk_empty : typ -> term,
    mk_single : term -> term,
    mk_bind : term * term -> term,
    mk_plus : term * term -> term,
    mk_if : term -> term,
    mk_iterate_upto : typ -> term * term * term -> term,
    mk_not : term -> term,
    mk_map : typ -> typ -> term -> term -> term
  };
  val mk_monadT : compilation_funs -> typ -> typ
  val dest_monadT : compilation_funs -> typ -> typ
  val mk_empty : compilation_funs -> typ -> term
  val mk_single : compilation_funs -> term -> term
  val mk_bind : compilation_funs -> term * term -> term
  val mk_plus : compilation_funs -> term * term -> term
  val mk_if : compilation_funs -> term -> term
  val mk_iterate_upto : compilation_funs -> typ -> term * term * term -> term
  val mk_not : compilation_funs -> term -> term
  val mk_map : compilation_funs -> typ -> typ -> term -> term -> term
  val funT_of : compilation_funs -> mode -> typ -> typ
  (* Different compilations *)
  datatype compilation = Pred | Depth_Limited | Random | Depth_Limited_Random | DSeq | Annotated
    | Pos_Random_DSeq | Neg_Random_DSeq | New_Pos_Random_DSeq | New_Neg_Random_DSeq
    | Pos_Generator_DSeq | Neg_Generator_DSeq | Pos_Generator_CPS | Neg_Generator_CPS
  val negative_compilation_of : compilation -> compilation
  val compilation_for_polarity : bool -> compilation -> compilation
  val is_depth_limited_compilation : compilation -> bool
  val string_of_compilation : compilation -> string
  val compilation_names : (string * compilation) list
  val non_random_compilations : compilation list
  val random_compilations : compilation list
  (* Different options for compiler *)
  datatype options = Options of {
    expected_modes : (string * mode list) option,
    proposed_modes : (string * mode list) list,
    proposed_names : ((string * mode) * string) list,
    show_steps : bool,
    show_proof_trace : bool,
    show_intermediate_results : bool,
    show_mode_inference : bool,
    show_modes : bool,
    show_compilation : bool,
    show_caught_failures : bool,
    show_invalid_clauses : bool,
    skip_proof : bool,
    no_topmost_reordering : bool,
    function_flattening : bool,
    fail_safe_function_flattening : bool,
    specialise : bool,
    no_higher_order_predicate : string list,
    inductify : bool,
    detect_switches : bool,
    smart_depth_limiting : bool,
    compilation : compilation
  };
  val expected_modes : options -> (string * mode list) option
  val proposed_modes : options -> string -> mode list option
  val proposed_names : options -> string -> mode -> string option
  val show_steps : options -> bool
  val show_proof_trace : options -> bool
  val show_intermediate_results : options -> bool
  val show_mode_inference : options -> bool
  val show_modes : options -> bool
  val show_compilation : options -> bool
  val show_caught_failures : options -> bool
  val show_invalid_clauses : options -> bool
  val skip_proof : options -> bool
  val no_topmost_reordering : options -> bool
  val function_flattening : options -> bool
  val fail_safe_function_flattening : options -> bool
  val specialise : options -> bool
  val no_higher_order_predicate : options -> string list
  val is_inductify : options -> bool
  val detect_switches : options -> bool
  val smart_depth_limiting : options -> bool
  val compilation : options -> compilation
  val default_options : options
  val bool_options : string list
  val print_step : options -> string -> unit
  (* conversions *)
  val imp_prems_conv : conv -> conv
  (* simple transformations *)
  val split_conjuncts_in_assms : Proof.context -> thm -> thm
  val dest_conjunct_prem : thm -> thm list
  val expand_tuples : theory -> thm -> thm
  val case_betapply : theory -> term -> term
  val eta_contract_ho_arguments : theory -> thm -> thm
  val remove_equalities : theory -> thm -> thm
  val remove_pointless_clauses : thm -> thm list
  val peephole_optimisation : theory -> thm -> thm option
  (* auxillary *)
  val unify_consts : theory -> term list -> term list -> (term list * term list)
  val mk_casesrule : Proof.context -> term -> thm list -> term
  val preprocess_intro : theory -> thm -> thm

  val define_quickcheck_predicate :
    term -> theory -> (((string * typ) * (string * typ) list) * thm) * theory
end;

structure Predicate_Compile_Aux : PREDICATE_COMPILE_AUX =
struct

(* general functions *)

fun apfst3 f (x, y, z) = (f x, y, z)
fun apsnd3 f (x, y, z) = (x, f y, z)
fun aptrd3 f (x, y, z) = (x, y, f z)

fun comb_option f (SOME x1, SOME x2) = SOME (f (x1, x2))
  | comb_option f (NONE, SOME x2) = SOME x2
  | comb_option f (SOME x1, NONE) = SOME x1
  | comb_option f (NONE, NONE) = NONE

fun map2_optional f (x :: xs) (y :: ys) = f x (SOME y) :: (map2_optional f xs ys)
  | map2_optional f (x :: xs) [] = (f x NONE) :: (map2_optional f xs [])
  | map2_optional f [] [] = []

fun find_indices f xs =
  map_filter (fn (i, true) => SOME i | (_, false) => NONE) (map_index (apsnd f) xs)

(* mode *)

datatype mode = Bool | Input | Output | Pair of mode * mode | Fun of mode * mode

(* equality of instantiatedness with respect to equivalences:
  Pair Input Input == Input and Pair Output Output == Output *)
fun eq_mode (Fun (m1, m2), Fun (m3, m4)) = eq_mode (m1, m3) andalso eq_mode (m2, m4)
  | eq_mode (Pair (m1, m2), Pair (m3, m4)) = eq_mode (m1, m3) andalso eq_mode (m2, m4)
  | eq_mode (Pair (m1, m2), Input) = eq_mode (m1, Input) andalso eq_mode (m2, Input)
  | eq_mode (Pair (m1, m2), Output) = eq_mode (m1, Output) andalso eq_mode (m2, Output)
  | eq_mode (Input, Pair (m1, m2)) = eq_mode (Input, m1) andalso eq_mode (Input, m2)
  | eq_mode (Output, Pair (m1, m2)) = eq_mode (Output, m1) andalso eq_mode (Output, m2)
  | eq_mode (Input, Input) = true
  | eq_mode (Output, Output) = true
  | eq_mode (Bool, Bool) = true
  | eq_mode _ = false

fun mode_ord (Input, Output) = LESS
  | mode_ord (Output, Input) = GREATER
  | mode_ord (Input, Input) = EQUAL
  | mode_ord (Output, Output) = EQUAL
  | mode_ord (Bool, Bool) = EQUAL
  | mode_ord (Pair (m1, m2), Pair (m3, m4)) = prod_ord mode_ord mode_ord ((m1, m2), (m3, m4))
  | mode_ord (Fun (m1, m2), Fun (m3, m4)) = prod_ord mode_ord mode_ord ((m1, m2), (m3, m4))

fun list_fun_mode [] = Bool
  | list_fun_mode (m :: ms) = Fun (m, list_fun_mode ms)

(* name: binder_modes? *)
fun strip_fun_mode (Fun (mode, mode')) = mode :: strip_fun_mode mode'
  | strip_fun_mode Bool = []
  | strip_fun_mode _ = raise Fail "Bad mode for strip_fun_mode"

(* name: strip_fun_mode? *)
fun dest_fun_mode (Fun (mode, mode')) = mode :: dest_fun_mode mode'
  | dest_fun_mode mode = [mode]

fun dest_tuple_mode (Pair (mode, mode')) = mode :: dest_tuple_mode mode'
  | dest_tuple_mode _ = []

fun all_modes_of_typ' (T as Type ("fun", _)) =
  let
    val (S, U) = strip_type T
  in
    if U = HOLogic.boolT then
      fold_rev (fn m1 => fn m2 => map_product (curry Fun) m1 m2)
        (map all_modes_of_typ' S) [Bool]
    else
      [Input, Output]
  end
  | all_modes_of_typ' (Type (@{type_name Product_Type.prod}, [T1, T2])) =
    map_product (curry Pair) (all_modes_of_typ' T1) (all_modes_of_typ' T2)
  | all_modes_of_typ' _ = [Input, Output]

fun all_modes_of_typ (T as Type ("fun", _)) =
    let
      val (S, U) = strip_type T
    in
      if U = @{typ bool} then
        fold_rev (fn m1 => fn m2 => map_product (curry Fun) m1 m2)
          (map all_modes_of_typ' S) [Bool]
      else
        raise Fail "Invocation of all_modes_of_typ with a non-predicate type"
    end
  | all_modes_of_typ @{typ bool} = [Bool]
  | all_modes_of_typ _ =
    raise Fail "Invocation of all_modes_of_typ with a non-predicate type"

fun all_smodes_of_typ (T as Type ("fun", _)) =
  let
    val (S, U) = strip_type T
    fun all_smodes (Type (@{type_name Product_Type.prod}, [T1, T2])) =
      map_product (curry Pair) (all_smodes T1) (all_smodes T2)
      | all_smodes _ = [Input, Output]
  in
    if U = HOLogic.boolT then
      fold_rev (fn m1 => fn m2 => map_product (curry Fun) m1 m2) (map all_smodes S) [Bool]
    else
      raise Fail "invalid type for predicate"
  end

fun ho_arg_modes_of mode =
  let
    fun ho_arg_mode (m as Fun _) =  [m]
      | ho_arg_mode (Pair (m1, m2)) = ho_arg_mode m1 @ ho_arg_mode m2
      | ho_arg_mode _ = []
  in
    maps ho_arg_mode (strip_fun_mode mode)
  end

fun ho_args_of mode ts =
  let
    fun ho_arg (Fun _) (SOME t) = [t]
      | ho_arg (Fun _) NONE = raise Fail "mode and term do not match"
      | ho_arg (Pair (m1, m2)) (SOME (Const (@{const_name Pair}, _) $ t1 $ t2)) =
          ho_arg m1 (SOME t1) @ ho_arg m2 (SOME t2)
      | ho_arg (Pair (m1, m2)) NONE = ho_arg m1 NONE @ ho_arg m2 NONE
      | ho_arg _ _ = []
  in
    flat (map2_optional ho_arg (strip_fun_mode mode) ts)
  end

fun ho_args_of_typ T ts =
  let
    fun ho_arg (T as Type ("fun", [_, _])) (SOME t) =
          if body_type T = @{typ bool} then [t] else []
      | ho_arg (Type ("fun", [_, _])) NONE = raise Fail "mode and term do not match"
      | ho_arg (Type(@{type_name "Product_Type.prod"}, [T1, T2]))
         (SOME (Const (@{const_name Pair}, _) $ t1 $ t2)) =
          ho_arg T1 (SOME t1) @ ho_arg T2 (SOME t2)
      | ho_arg (Type(@{type_name "Product_Type.prod"}, [T1, T2])) NONE =
          ho_arg T1 NONE @ ho_arg T2 NONE
      | ho_arg _ _ = []
  in
    flat (map2_optional ho_arg (binder_types T) ts)
  end

fun ho_argsT_of_typ Ts =
  let
    fun ho_arg (T as Type("fun", [_,_])) = if body_type T = @{typ bool} then [T] else []
      | ho_arg (Type (@{type_name "Product_Type.prod"}, [T1, T2])) =
          ho_arg T1 @ ho_arg T2
      | ho_arg _ = []
  in
    maps ho_arg Ts
  end


(* temporary function should be replaced by unsplit_input or so? *)
fun replace_ho_args mode hoargs ts =
  let
    fun replace (Fun _, _) (arg' :: hoargs') = (arg', hoargs')
      | replace (Pair (m1, m2), Const (@{const_name Pair}, T) $ t1 $ t2) hoargs =
          let
            val (t1', hoargs') = replace (m1, t1) hoargs
            val (t2', hoargs'') = replace (m2, t2) hoargs'
          in
            (Const (@{const_name Pair}, T) $ t1' $ t2', hoargs'')
          end
      | replace (_, t) hoargs = (t, hoargs)
  in
    fst (fold_map replace (strip_fun_mode mode ~~ ts) hoargs)
  end

fun ho_argsT_of mode Ts =
  let
    fun ho_arg (Fun _) T = [T]
      | ho_arg (Pair (m1, m2)) (Type (@{type_name Product_Type.prod}, [T1, T2])) =
          ho_arg m1 T1 @ ho_arg m2 T2
      | ho_arg _ _ = []
  in
    flat (map2 ho_arg (strip_fun_mode mode) Ts)
  end

(* splits mode and maps function to higher-order argument types *)
fun split_map_mode f mode ts =
  let
    fun split_arg_mode' (m as Fun _) t = f m t
      | split_arg_mode' (Pair (m1, m2)) (Const (@{const_name Pair}, _) $ t1 $ t2) =
        let
          val (i1, o1) = split_arg_mode' m1 t1
          val (i2, o2) = split_arg_mode' m2 t2
        in
          (comb_option HOLogic.mk_prod (i1, i2), comb_option HOLogic.mk_prod (o1, o2))
        end
      | split_arg_mode' m t =
        if eq_mode (m, Input) then (SOME t, NONE)
        else if eq_mode (m, Output) then (NONE,  SOME t)
        else raise Fail "split_map_mode: mode and term do not match"
  in
    (pairself (map_filter I) o split_list) (map2 split_arg_mode' (strip_fun_mode mode) ts)
  end

(* splits mode and maps function to higher-order argument types *)
fun split_map_modeT f mode Ts =
  let
    fun split_arg_mode' (m as Fun _) T = f m T
      | split_arg_mode' (Pair (m1, m2)) (Type (@{type_name Product_Type.prod}, [T1, T2])) =
        let
          val (i1, o1) = split_arg_mode' m1 T1
          val (i2, o2) = split_arg_mode' m2 T2
        in
          (comb_option HOLogic.mk_prodT (i1, i2), comb_option HOLogic.mk_prodT (o1, o2))
        end
      | split_arg_mode' Input T = (SOME T, NONE)
      | split_arg_mode' Output T = (NONE,  SOME T)
      | split_arg_mode' _ _ = raise Fail "split_modeT': mode and type do not match"
  in
    (pairself (map_filter I) o split_list) (map2 split_arg_mode' (strip_fun_mode mode) Ts)
  end

fun split_mode mode ts = split_map_mode (fn _ => fn _ => (NONE, NONE)) mode ts

fun fold_map_aterms_prodT comb f (Type (@{type_name Product_Type.prod}, [T1, T2])) s =
      let
        val (x1, s') = fold_map_aterms_prodT comb f T1 s
        val (x2, s'') = fold_map_aterms_prodT comb f T2 s'
      in
        (comb x1 x2, s'')
      end
  | fold_map_aterms_prodT _ f T s = f T s

fun map_filter_prod f (Const (@{const_name Pair}, _) $ t1 $ t2) =
      comb_option HOLogic.mk_prod (map_filter_prod f t1, map_filter_prod f t2)
  | map_filter_prod f t = f t

fun split_modeT mode Ts =
  let
    fun split_arg_mode (Fun _) _ = ([], [])
      | split_arg_mode (Pair (m1, m2)) (Type (@{type_name Product_Type.prod}, [T1, T2])) =
          let
            val (i1, o1) = split_arg_mode m1 T1
            val (i2, o2) = split_arg_mode m2 T2
          in
            (i1 @ i2, o1 @ o2)
          end
      | split_arg_mode Input T = ([T], [])
      | split_arg_mode Output T = ([], [T])
      | split_arg_mode _ _ = raise Fail "split_modeT: mode and type do not match"
  in
    (pairself flat o split_list) (map2 split_arg_mode (strip_fun_mode mode) Ts)
  end

fun string_of_mode mode =
  let
    fun string_of_mode1 Input = "i"
      | string_of_mode1 Output = "o"
      | string_of_mode1 Bool = "bool"
      | string_of_mode1 mode = "(" ^ (string_of_mode3 mode) ^ ")"
    and string_of_mode2 (Pair (m1, m2)) = string_of_mode3 m1 ^ " * " ^  string_of_mode2 m2
      | string_of_mode2 mode = string_of_mode1 mode
    and string_of_mode3 (Fun (m1, m2)) = string_of_mode2 m1 ^ " => " ^ string_of_mode3 m2
      | string_of_mode3 mode = string_of_mode2 mode
  in string_of_mode3 mode end

fun ascii_string_of_mode mode' =
  let
    fun ascii_string_of_mode' Input = "i"
      | ascii_string_of_mode' Output = "o"
      | ascii_string_of_mode' Bool = "b"
      | ascii_string_of_mode' (Pair (m1, m2)) =
          "P" ^ ascii_string_of_mode' m1 ^ ascii_string_of_mode'_Pair m2
      | ascii_string_of_mode' (Fun (m1, m2)) =
          "F" ^ ascii_string_of_mode' m1 ^ ascii_string_of_mode'_Fun m2 ^ "B"
    and ascii_string_of_mode'_Fun (Fun (m1, m2)) =
          ascii_string_of_mode' m1 ^ (if m2 = Bool then "" else "_" ^ ascii_string_of_mode'_Fun m2)
      | ascii_string_of_mode'_Fun Bool = "B"
      | ascii_string_of_mode'_Fun m = ascii_string_of_mode' m
    and ascii_string_of_mode'_Pair (Pair (m1, m2)) =
          ascii_string_of_mode' m1 ^ ascii_string_of_mode'_Pair m2
      | ascii_string_of_mode'_Pair m = ascii_string_of_mode' m
  in ascii_string_of_mode'_Fun mode' end


(* premises *)

datatype indprem =
  Prem of term | Negprem of term | Sidecond of term | Generator of (string * typ)

fun dest_indprem (Prem t) = t
  | dest_indprem (Negprem t) = t
  | dest_indprem (Sidecond t) = t
  | dest_indprem (Generator _) = raise Fail "cannot destruct generator"

fun map_indprem f (Prem t) = Prem (f t)
  | map_indprem f (Negprem t) = Negprem (f t)
  | map_indprem f (Sidecond t) = Sidecond (f t)
  | map_indprem f (Generator (v, T)) = Generator (dest_Free (f (Free (v, T))))


(* general syntactic functions *)

fun is_equationlike_term (Const ("==", _) $ _ $ _) = true
  | is_equationlike_term
      (Const (@{const_name Trueprop}, _) $ (Const (@{const_name HOL.eq}, _) $ _ $ _)) = true
  | is_equationlike_term _ = false

val is_equationlike = is_equationlike_term o prop_of

fun is_pred_equation_term (Const ("==", _) $ u $ v) =
      (fastype_of u = @{typ bool}) andalso (fastype_of v = @{typ bool})
  | is_pred_equation_term _ = false

val is_pred_equation = is_pred_equation_term o prop_of

fun is_intro_term constname t =
  the_default false (try (fn t =>
    case fst (strip_comb (HOLogic.dest_Trueprop (Logic.strip_imp_concl t))) of
      Const (c, _) => c = constname
    | _ => false) t)

fun is_intro constname t = is_intro_term constname (prop_of t)

fun is_predT (T as Type("fun", [_, _])) = (body_type T = @{typ bool})
  | is_predT _ = false

fun get_constrs thy =
  let
    val ctxt = Proof_Context.init_global thy
  in
    Ctr_Sugar.ctr_sugars_of ctxt
    |> maps (map_filter (try dest_Const) o #ctrs)
    |> map (apsnd (fn T => (BNF_Util.num_binder_types T, fst (dest_Type (body_type T)))))
  end

(*** check if a term contains only constructor functions ***)
(* TODO: another copy in the core! *)
(* FIXME: constructor terms are supposed to be seen in the way the code generator
  sees constructors.*)
fun is_constrt thy =
  let
<<<<<<< HEAD
    val cnstrs = get_constrs thy
    fun check t = (case strip_comb t of
=======
    val cnstrs = flat (maps
      (map (fn (_, (Tname, _, cs)) => map (apsnd (rpair Tname o length)) cs) o #descr o snd)
      (Symtab.dest (Datatype.get_all thy)));
    fun check t =
      (case strip_comb t of
>>>>>>> c40be0c3
        (Var _, []) => true
      | (Free _, []) => true
      | (Const (s, T), ts) =>
          (case (AList.lookup (op =) cnstrs s, body_type T) of
            (SOME (i, Tname), Type (Tname', _)) =>
              length ts = i andalso Tname = Tname' andalso forall check ts
          | _ => false)
      | _ => false)
  in check end

<<<<<<< HEAD
val is_constr = Code.is_constr o Proof_Context.theory_of;
=======
(* returns true if t is an application of an datatype constructor *)
(* which then consequently would be splitted *)
(* else false *)
(*
fun is_constructor thy t =
  if (is_Type (fastype_of t)) then
    (case DatatypePackage.get_datatype thy ((fst o dest_Type o fastype_of) t) of
      NONE => false
    | SOME info => (let
      val constr_consts = maps (fn (_, (_, _, constrs)) => map fst constrs) (#descr info)
      val (c, _) = strip_comb t
      in (case c of
        Const (name, _) => name mem_string constr_consts
        | _ => false) end))
  else false
*)

val is_constr = Code.is_constr o Proof_Context.theory_of
>>>>>>> c40be0c3

fun strip_all t = (Term.strip_all_vars t, Term.strip_all_body t)

fun strip_ex (Const (@{const_name Ex}, _) $ Abs (x, T, t)) =
      let
        val (xTs, t') = strip_ex t
      in
        ((x, T) :: xTs, t')
      end
  | strip_ex t = ([], t)

fun focus_ex t nctxt =
  let
    val ((xs, Ts), t') = apfst split_list (strip_ex t)
    val (xs', nctxt') = fold_map Name.variant xs nctxt;
    val ps' = xs' ~~ Ts;
    val vs = map Free ps';
    val t'' = Term.subst_bounds (rev vs, t');
  in ((ps', t''), nctxt') end

val strip_intro_concl = strip_comb o HOLogic.dest_Trueprop o Logic.strip_imp_concl o prop_of


(* introduction rule combinators *)

fun map_atoms f intro =
  let
    val (literals, head) = Logic.strip_horn intro
    fun appl t =
      (case t of
        (@{term Not} $ t') => HOLogic.mk_not (f t')
      | _ => f t)
  in
    Logic.list_implies
      (map (HOLogic.mk_Trueprop o appl o HOLogic.dest_Trueprop) literals, head)
  end

fun fold_atoms f intro s =
  let
    val (literals, _) = Logic.strip_horn intro
    fun appl t s =
      (case t of
        (@{term Not} $ t') => f t' s
      | _ => f t s)
  in fold appl (map HOLogic.dest_Trueprop literals) s end

fun fold_map_atoms f intro s =
  let
    val (literals, head) = Logic.strip_horn intro
    fun appl t s =
      (case t of
        (@{term Not} $ t') => apfst HOLogic.mk_not (f t' s)
      | _ => f t s)
    val (literals', s') = fold_map appl (map HOLogic.dest_Trueprop literals) s
  in
    (Logic.list_implies (map HOLogic.mk_Trueprop literals', head), s')
  end;

fun map_filter_premises f intro =
  let
    val (premises, head) = Logic.strip_horn intro
  in
    Logic.list_implies (map_filter f premises, head)
  end

fun maps_premises f intro =
  let
    val (premises, head) = Logic.strip_horn intro
  in
    Logic.list_implies (maps f premises, head)
  end

fun map_concl f intro =
  let
    val (premises, head) = Logic.strip_horn intro
  in
    Logic.list_implies (premises, f head)
  end


(* combinators to apply a function to all basic parts of nested products *)

fun map_products f (Const (@{const_name Pair}, T) $ t1 $ t2) =
  Const (@{const_name Pair}, T) $ map_products f t1 $ map_products f t2
  | map_products f t = f t


(* split theorems of case expressions *)

fun prepare_split_thm ctxt split_thm =
    (split_thm RS @{thm iffD2})
    |> Local_Defs.unfold ctxt [@{thm atomize_conjL[symmetric]},
      @{thm atomize_all[symmetric]}, @{thm atomize_imp[symmetric]}]

<<<<<<< HEAD
fun find_split_thm thy (Const (name, _)) =
    Option.map #split (Ctr_Sugar.ctr_sugar_of_case (Proof_Context.init_global thy) name)
  | find_split_thm thy _ = NONE
=======
fun find_split_thm thy (Const (name, _)) = Option.map #split (Datatype.info_of_case thy name)
  | find_split_thm _ _ = NONE

>>>>>>> c40be0c3

(* lifting term operations to theorems *)

fun map_term thy f th =
  Skip_Proof.make_thm thy (f (prop_of th))

(*
fun equals_conv lhs_cv rhs_cv ct =
  case Thm.term_of ct of
    Const ("==", _) $ _ $ _ => Conv.arg_conv cv ct
  | _ => error "equals_conv"
*)


(* Different compilations *)

datatype compilation = Pred | Depth_Limited | Random | Depth_Limited_Random | DSeq | Annotated
  | Pos_Random_DSeq | Neg_Random_DSeq | New_Pos_Random_DSeq | New_Neg_Random_DSeq |
    Pos_Generator_DSeq | Neg_Generator_DSeq | Pos_Generator_CPS | Neg_Generator_CPS

fun negative_compilation_of Pos_Random_DSeq = Neg_Random_DSeq
  | negative_compilation_of Neg_Random_DSeq = Pos_Random_DSeq
  | negative_compilation_of New_Pos_Random_DSeq = New_Neg_Random_DSeq
  | negative_compilation_of New_Neg_Random_DSeq = New_Pos_Random_DSeq
  | negative_compilation_of Pos_Generator_DSeq = Neg_Generator_DSeq
  | negative_compilation_of Neg_Generator_DSeq = Pos_Generator_DSeq
  | negative_compilation_of Pos_Generator_CPS = Neg_Generator_CPS
  | negative_compilation_of Neg_Generator_CPS = Pos_Generator_CPS
  | negative_compilation_of c = c

fun compilation_for_polarity false Pos_Random_DSeq = Neg_Random_DSeq
  | compilation_for_polarity false New_Pos_Random_DSeq = New_Neg_Random_DSeq
  | compilation_for_polarity _ c = c

fun is_depth_limited_compilation c =
  (c = New_Pos_Random_DSeq) orelse (c = New_Neg_Random_DSeq) orelse
  (c = Pos_Generator_DSeq) orelse (c = Pos_Generator_DSeq)

fun string_of_compilation c =
  (case c of
    Pred => ""
  | Random => "random"
  | Depth_Limited => "depth limited"
  | Depth_Limited_Random => "depth limited random"
  | DSeq => "dseq"
  | Annotated => "annotated"
  | Pos_Random_DSeq => "pos_random dseq"
  | Neg_Random_DSeq => "neg_random_dseq"
  | New_Pos_Random_DSeq => "new_pos_random dseq"
  | New_Neg_Random_DSeq => "new_neg_random_dseq"
  | Pos_Generator_DSeq => "pos_generator_dseq"
  | Neg_Generator_DSeq => "neg_generator_dseq"
  | Pos_Generator_CPS => "pos_generator_cps"
  | Neg_Generator_CPS => "neg_generator_cps")

val compilation_names =
 [("pred", Pred),
  ("random", Random),
  ("depth_limited", Depth_Limited),
  ("depth_limited_random", Depth_Limited_Random),
  (*("annotated", Annotated),*)
  ("dseq", DSeq),
  ("random_dseq", Pos_Random_DSeq),
  ("new_random_dseq", New_Pos_Random_DSeq),
  ("generator_dseq", Pos_Generator_DSeq),
  ("generator_cps", Pos_Generator_CPS)]

val non_random_compilations = [Pred, Depth_Limited, DSeq, Annotated]


val random_compilations = [Random, Depth_Limited_Random,
  Pos_Random_DSeq, Neg_Random_DSeq, New_Pos_Random_DSeq, New_Neg_Random_DSeq,
  Pos_Generator_CPS, Neg_Generator_CPS]


(* datastructures and setup for generic compilation *)

datatype compilation_funs = CompilationFuns of {
  mk_monadT : typ -> typ,
  dest_monadT : typ -> typ,
  mk_empty : typ -> term,
  mk_single : term -> term,
  mk_bind : term * term -> term,
  mk_plus : term * term -> term,
  mk_if : term -> term,
  mk_iterate_upto : typ -> term * term * term -> term,
  mk_not : term -> term,
  mk_map : typ -> typ -> term -> term -> term
}

fun mk_monadT (CompilationFuns funs) = #mk_monadT funs
fun dest_monadT (CompilationFuns funs) = #dest_monadT funs
fun mk_empty (CompilationFuns funs) = #mk_empty funs
fun mk_single (CompilationFuns funs) = #mk_single funs
fun mk_bind (CompilationFuns funs) = #mk_bind funs
fun mk_plus (CompilationFuns funs) = #mk_plus funs
fun mk_if (CompilationFuns funs) = #mk_if funs
fun mk_iterate_upto (CompilationFuns funs) = #mk_iterate_upto funs
fun mk_not (CompilationFuns funs) = #mk_not funs
fun mk_map (CompilationFuns funs) = #mk_map funs


(** function types and names of different compilations **)

fun funT_of compfuns mode T =
  let
    val Ts = binder_types T
    val (inTs, outTs) =
      split_map_modeT (fn m => fn T => (SOME (funT_of compfuns m T), NONE)) mode Ts
  in
    inTs ---> (mk_monadT compfuns (HOLogic.mk_tupleT outTs))
  end


(* Different options for compiler *)

datatype options = Options of {
  expected_modes : (string * mode list) option,
  proposed_modes : (string * mode list) list,
  proposed_names : ((string * mode) * string) list,
  show_steps : bool,
  show_proof_trace : bool,
  show_intermediate_results : bool,
  show_mode_inference : bool,
  show_modes : bool,
  show_compilation : bool,
  show_caught_failures : bool,
  show_invalid_clauses : bool,
  skip_proof : bool,
  no_topmost_reordering : bool,
  function_flattening : bool,
  specialise : bool,
  fail_safe_function_flattening : bool,
  no_higher_order_predicate : string list,
  inductify : bool,
  detect_switches : bool,
  smart_depth_limiting : bool,
  compilation : compilation
}

fun expected_modes (Options opt) = #expected_modes opt
fun proposed_modes (Options opt) = AList.lookup (op =) (#proposed_modes opt)
fun proposed_names (Options opt) name mode = AList.lookup (eq_pair (op =) eq_mode)
  (#proposed_names opt) (name, mode)

fun show_steps (Options opt) = #show_steps opt
fun show_intermediate_results (Options opt) = #show_intermediate_results opt
fun show_proof_trace (Options opt) = #show_proof_trace opt
fun show_modes (Options opt) = #show_modes opt
fun show_mode_inference (Options opt) = #show_mode_inference opt
fun show_compilation (Options opt) = #show_compilation opt
fun show_caught_failures (Options opt) = #show_caught_failures opt
fun show_invalid_clauses (Options opt) = #show_invalid_clauses opt
fun skip_proof (Options opt) = #skip_proof opt

fun function_flattening (Options opt) = #function_flattening opt
fun fail_safe_function_flattening (Options opt) = #fail_safe_function_flattening opt
fun specialise (Options opt) = #specialise opt
fun no_topmost_reordering (Options opt) = #no_topmost_reordering opt
fun no_higher_order_predicate (Options opt) = #no_higher_order_predicate opt

fun is_inductify (Options opt) = #inductify opt

fun compilation (Options opt) = #compilation opt

fun detect_switches (Options opt) = #detect_switches opt

fun smart_depth_limiting (Options opt) = #smart_depth_limiting opt

val default_options = Options {
  expected_modes = NONE,
  proposed_modes = [],
  proposed_names = [],
  show_steps = false,
  show_intermediate_results = false,
  show_proof_trace = false,
  show_modes = false,
  show_mode_inference = false,
  show_compilation = false,
  show_caught_failures = false,
  show_invalid_clauses = false,
  skip_proof = true,
  no_topmost_reordering = false,
  function_flattening = false,
  specialise = false,
  fail_safe_function_flattening = false,
  no_higher_order_predicate = [],
  inductify = false,
  detect_switches = true,
  smart_depth_limiting = false,
  compilation = Pred
}

val bool_options = ["show_steps", "show_intermediate_results", "show_proof_trace", "show_modes",
  "show_mode_inference", "show_compilation", "show_invalid_clauses", "skip_proof", "inductify",
  "no_function_flattening", "detect_switches", "specialise", "no_topmost_reordering",
  "smart_depth_limiting"]

fun print_step options s =
  if show_steps options then tracing s else ()


(* simple transformations *)

(** tuple processing **)

fun rewrite_args [] (pats, intro_t, ctxt) = (pats, intro_t, ctxt)
  | rewrite_args (arg::args) (pats, intro_t, ctxt) =
      (case HOLogic.strip_tupleT (fastype_of arg) of
        (_ :: _ :: _) =>
        let
          fun rewrite_arg'
                (Const (@{const_name Pair}, _) $ _ $ t2, Type (@{type_name Product_Type.prod}, [_, T2]))
                (args, (pats, intro_t, ctxt)) =
                rewrite_arg' (t2, T2) (args, (pats, intro_t, ctxt))
            | rewrite_arg'
                (t, Type (@{type_name Product_Type.prod}, [T1, T2])) (args, (pats, intro_t, ctxt)) =
                let
                  val thy = Proof_Context.theory_of ctxt
                  val ([x, y], ctxt') = Variable.variant_fixes ["x", "y"] ctxt
                  val pat = (t, HOLogic.mk_prod (Free (x, T1), Free (y, T2)))
                  val intro_t' = Pattern.rewrite_term thy [pat] [] intro_t
                  val args' = map (Pattern.rewrite_term thy [pat] []) args
                in
                  rewrite_arg' (Free (y, T2), T2) (args', (pat::pats, intro_t', ctxt'))
                end
            | rewrite_arg' _ (args, (pats, intro_t, ctxt)) = (args, (pats, intro_t, ctxt))
          val (args', (pats, intro_t', ctxt')) =
            rewrite_arg' (arg, fastype_of arg) (args, (pats, intro_t, ctxt))
        in
          rewrite_args args' (pats, intro_t', ctxt')
        end
  | _ => rewrite_args args (pats, intro_t, ctxt))

fun rewrite_prem atom =
  let
    val (_, args) = strip_comb atom
  in rewrite_args args end

fun split_conjuncts_in_assms ctxt th =
  let
    val ((_, [fixed_th]), ctxt') = Variable.import false [th] ctxt
    fun split_conjs i nprems th =
      if i > nprems then th
      else
        (case try Drule.RSN (@{thm conjI}, (i, th)) of
          SOME th' => split_conjs i (nprems + 1) th'
        | NONE => split_conjs (i + 1) nprems th)
  in
    singleton (Variable.export ctxt' ctxt)
      (split_conjs 1 (Thm.nprems_of fixed_th) fixed_th)
  end

fun dest_conjunct_prem th =
  (case HOLogic.dest_Trueprop (prop_of th) of
    (Const (@{const_name HOL.conj}, _) $ _ $ _) =>
      dest_conjunct_prem (th RS @{thm conjunct1})
        @ dest_conjunct_prem (th RS @{thm conjunct2})
   | _ => [th])

fun expand_tuples thy intro =
  let
    val ctxt = Proof_Context.init_global thy
    val (((T_insts, t_insts), [intro']), ctxt1) = Variable.import false [intro] ctxt
    val intro_t = prop_of intro'
    val concl = Logic.strip_imp_concl intro_t
    val (_, args) = strip_comb (HOLogic.dest_Trueprop concl)
    val (pats', intro_t', ctxt2) = rewrite_args args ([], intro_t, ctxt1)
    val (pats', _, ctxt3) = fold_atoms rewrite_prem intro_t' (pats', intro_t', ctxt2)
    fun rewrite_pat (ct1, ct2) =
      (ct1, cterm_of thy (Pattern.rewrite_term thy pats' [] (term_of ct2)))
    val t_insts' = map rewrite_pat t_insts
    val intro'' = Thm.instantiate (T_insts, t_insts') intro
    val [intro'''] = Variable.export ctxt3 ctxt [intro'']
    val intro'''' =
      Simplifier.full_simplify
        (put_simpset HOL_basic_ss ctxt
          addsimps [@{thm fst_conv}, @{thm snd_conv}, @{thm Pair_eq}])
      intro'''
    (* splitting conjunctions introduced by Pair_eq*)
    val intro''''' = split_conjuncts_in_assms ctxt intro''''
  in
    intro'''''
  end


(** making case distributivity rules **)
(*** this should be part of the datatype package ***)

fun datatype_name_of_case_name thy =
  Ctr_Sugar.ctr_sugar_of_case (Proof_Context.init_global thy)
  #> the #> #ctrs #> hd #> fastype_of #> body_type #> dest_Type #> fst

fun make_case_comb thy Tcon =
  let
<<<<<<< HEAD
    val ctxt = Proof_Context.init_global thy
    val SOME {casex, ...} = Ctr_Sugar.ctr_sugar_of ctxt Tcon
    val casex' = Type.legacy_freeze casex
    val Ts = BNF_Util.binder_fun_types (fastype_of casex')
=======
    val case_combs = Datatype_Prop.make_case_combs case_names descr thy "f";
    fun make comb =
      let
        val Type ("fun", [T, T']) = fastype_of comb
        val (Const (case_name, _), fs) = strip_comb comb
        val used = Term.add_tfree_names comb []
        val U = TFree (singleton (Name.variant_list used) "'t", HOLogic.typeS)
        val x = Free ("x", T)
        val f = Free ("f", T' --> U)
        fun apply_f f' =
          let
            val Ts = binder_types (fastype_of f')
            val bs = map Bound ((length Ts - 1) downto 0)
          in
            fold_rev absdummy Ts (f $ (list_comb (f', bs)))
          end
        val fs' = map apply_f fs
        val case_c' = Const (case_name, (map fastype_of fs') @ [T] ---> U)
      in
        HOLogic.mk_eq (f $ (comb $ x), list_comb (case_c', fs') $ x)
      end
>>>>>>> c40be0c3
  in
    list_comb (casex', map_index (fn (j, T) => Free ("f" ^ string_of_int j,  T)) Ts)
  end

fun make_case_distrib thy Tcon =
  let
    val comb = make_case_comb thy Tcon;
    val Type ("fun", [T, T']) = fastype_of comb;
    val (Const (case_name, _), fs) = strip_comb comb
    val used = Term.add_tfree_names comb []
    val U = TFree (singleton (Name.variant_list used) "'t", HOLogic.typeS)
    val x = Free ("x", T)
    val f = Free ("f", T' --> U)
    fun apply_f f' =
      let
        val Ts = binder_types (fastype_of f')
        val bs = map Bound ((length Ts - 1) downto 0)
      in
        fold_rev absdummy Ts (f $ (list_comb (f', bs)))
      end
    val fs' = map apply_f fs
    val case_c' = Const (case_name, (map fastype_of fs') @ [T] ---> U)
  in
    HOLogic.mk_eq (f $ (comb $ x), list_comb (case_c', fs') $ x)
  end

fun case_rewrite thy Tcon =
  (Drule.export_without_context o Skip_Proof.make_thm thy o HOLogic.mk_Trueprop)
    (make_case_distrib thy Tcon)

fun instantiated_case_rewrite thy Tcon =
  let
    val th = case_rewrite thy Tcon
    val ctxt = Proof_Context.init_global thy
    val f = (fst (strip_comb (fst (HOLogic.dest_eq (HOLogic.dest_Trueprop (prop_of th))))))
    val Type ("fun", [uninst_T, uninst_T']) = fastype_of f
    val ([_, tname', uname, yname], ctxt') = Variable.add_fixes ["'t", "'t'", "'u", "y"] ctxt
    val T' = TFree (tname', HOLogic.typeS)
    val U = TFree (uname, HOLogic.typeS)
    val y = Free (yname, U)
    val f' = absdummy (U --> T') (Bound 0 $ y)
    val th' = Thm.certify_instantiate
      ([(dest_TVar uninst_T, U --> T'), (dest_TVar uninst_T', T')],
       [((fst (dest_Var f), (U --> T') --> T'), f')]) th
    val [th'] = Variable.export ctxt' ctxt [th']
  in
    th'
  end

fun case_betapply thy t =
  let
    val case_name = fst (dest_Const (fst (strip_comb t)))
    val Tcon = datatype_name_of_case_name thy case_name
    val th = instantiated_case_rewrite thy Tcon
  in
    Raw_Simplifier.rewrite_term thy [th RS @{thm eq_reflection}] [] t
  end


(*** conversions ***)

fun imp_prems_conv cv ct =
  (case Thm.term_of ct of
    Const ("==>", _) $ _ $ _ => Conv.combination_conv (Conv.arg_conv cv) (imp_prems_conv cv) ct
  | _ => Conv.all_conv ct)


(** eta contract higher-order arguments **)

fun eta_contract_ho_arguments thy intro =
  let
    fun f atom = list_comb (apsnd ((map o map_products) Envir.eta_contract) (strip_comb atom))
  in
    map_term thy (map_concl f o map_atoms f) intro
  end


(** remove equalities **)

fun remove_equalities thy intro =
  let
    fun remove_eqs intro_t =
      let
        val (prems, concl) = Logic.strip_horn intro_t
        fun remove_eq (prems, concl) =
          let
            fun removable_eq prem =
              (case try (HOLogic.dest_eq o HOLogic.dest_Trueprop) prem of
                SOME (lhs, rhs) =>
                  (case lhs of
                    Var _ => true
                  | _ => (case rhs of Var _ => true | _ => false))
              | NONE => false)
          in
            (case find_first removable_eq prems of
              NONE => (prems, concl)
            | SOME eq =>
                let
                  val (lhs, rhs) = HOLogic.dest_eq (HOLogic.dest_Trueprop eq)
                  val prems' = remove (op =) eq prems
                  val subst =
                    (case lhs of
                      (v as Var _) =>
                        (fn t => if t = v then rhs else t)
                    | _ => (case rhs of (v as Var _) => (fn t => if t = v then lhs else t)))
                in
                  remove_eq (map (map_aterms subst) prems', map_aterms subst concl)
                end)
          end
      in
        Logic.list_implies (remove_eq (prems, concl))
      end
  in
    map_term thy remove_eqs intro
  end


(* Some last processing *)

fun remove_pointless_clauses intro =
  if Logic.strip_imp_prems (prop_of intro) = [@{prop "False"}] then
    []
  else [intro]


(* some peephole optimisations *)

fun peephole_optimisation thy intro =
  let
    val ctxt = Proof_Context.init_global thy  (* FIXME proper context!? *)
    val process =
      rewrite_rule ctxt (Predicate_Compile_Simps.get ctxt)
    fun process_False intro_t =
      if member (op =) (Logic.strip_imp_prems intro_t) @{prop "False"}
      then NONE else SOME intro_t
    fun process_True intro_t =
      map_filter_premises (fn p => if p = @{prop True} then NONE else SOME p) intro_t
  in
    Option.map (Skip_Proof.make_thm thy)
      (process_False (process_True (prop_of (process intro))))
  end


(* importing introduction rules *)

fun import_intros inp_pred [] ctxt =
      let
        val ([outp_pred], ctxt') = Variable.import_terms true [inp_pred] ctxt
        val T = fastype_of outp_pred
        val paramTs = ho_argsT_of_typ (binder_types T)
        val (param_names, _) = Variable.variant_fixes
          (map (fn i => "p" ^ (string_of_int i)) (1 upto (length paramTs))) ctxt'
        val params = map2 (curry Free) param_names paramTs
      in
        (((outp_pred, params), []), ctxt')
      end
  | import_intros inp_pred (th :: ths) ctxt =
      let
        val ((_, [th']), ctxt') = Variable.import true [th] ctxt
        val thy = Proof_Context.theory_of ctxt'
        val (pred, args) = strip_intro_concl th'
        val T = fastype_of pred
        val ho_args = ho_args_of_typ T args
        fun subst_of (pred', pred) =
          let
            val subst = Sign.typ_match thy (fastype_of pred', fastype_of pred) Vartab.empty
              handle Type.TYPE_MATCH =>
                error ("Type mismatch of predicate " ^ fst (dest_Const pred) ^
                  " (trying to match " ^ Syntax.string_of_typ ctxt (fastype_of pred') ^
                  " and " ^ Syntax.string_of_typ ctxt (fastype_of pred) ^ ")" ^
                  " in " ^ Display.string_of_thm ctxt th)
          in map (fn (indexname, (s, T)) => ((indexname, s), T)) (Vartab.dest subst) end
        fun instantiate_typ th =
          let
            val (pred', _) = strip_intro_concl th
            val _ =
              if not (fst (dest_Const pred) = fst (dest_Const pred')) then
                raise Fail "Trying to instantiate another predicate"
              else ()
          in Thm.certify_instantiate (subst_of (pred', pred), []) th end
        fun instantiate_ho_args th =
          let
            val (_, args') =
              (strip_comb o HOLogic.dest_Trueprop o Logic.strip_imp_concl o prop_of) th
            val ho_args' = map dest_Var (ho_args_of_typ T args')
          in Thm.certify_instantiate ([], ho_args' ~~ ho_args) th end
        val outp_pred =
          Term_Subst.instantiate (subst_of (inp_pred, pred), []) inp_pred
        val ((_, ths'), ctxt1) =
          Variable.import false (map (instantiate_typ #> instantiate_ho_args) ths) ctxt'
      in
        (((outp_pred, ho_args), th' :: ths'), ctxt1)
      end


(* generation of case rules from user-given introduction rules *)

fun mk_args2 (Type (@{type_name Product_Type.prod}, [T1, T2])) st =
      let
        val (t1, st') = mk_args2 T1 st
        val (t2, st'') = mk_args2 T2 st'
      in
        (HOLogic.mk_prod (t1, t2), st'')
      end
  (*| mk_args2 (T as Type ("fun", _)) (params, ctxt) =
    let
      val (S, U) = strip_type T
    in
      if U = HOLogic.boolT then
        (hd params, (tl params, ctxt))
      else
        let
          val ([x], ctxt') = Variable.variant_fixes ["x"] ctxt
        in
          (Free (x, T), (params, ctxt'))
        end
    end*)
  | mk_args2 T (params, ctxt) =
      let
        val ([x], ctxt') = Variable.variant_fixes ["x"] ctxt
      in
        (Free (x, T), (params, ctxt'))
      end

fun mk_casesrule ctxt pred introrules =
  let
    (* TODO: can be simplified if parameters are not treated specially ? *)
    val (((pred, params), intros_th), ctxt1) = import_intros pred introrules ctxt
    (* TODO: distinct required ? -- test case with more than one parameter! *)
    val params = distinct (op aconv) params
    val intros = map prop_of intros_th
    val ([propname], ctxt2) = Variable.variant_fixes ["thesis"] ctxt1
    val prop = HOLogic.mk_Trueprop (Free (propname, HOLogic.boolT))
    val argsT = binder_types (fastype_of pred)
    (* TODO: can be simplified if parameters are not treated specially ? <-- see uncommented code! *)
    val (argvs, _) = fold_map mk_args2 argsT (params, ctxt2)
    fun mk_case intro =
      let
        val (_, args) = (strip_comb o HOLogic.dest_Trueprop o Logic.strip_imp_concl) intro
        val prems = Logic.strip_imp_prems intro
        val eqprems =
          map2 (HOLogic.mk_Trueprop oo (curry HOLogic.mk_eq)) argvs args
        val frees = map Free (fold Term.add_frees (args @ prems) [])
      in fold Logic.all frees (Logic.list_implies (eqprems @ prems, prop)) end
    val assm = HOLogic.mk_Trueprop (list_comb (pred, argvs))
    val cases = map mk_case intros
  in Logic.list_implies (assm :: cases, prop) end;


(* unifying constants to have the same type variables *)

fun unify_consts thy cs intr_ts =
  let
     val add_term_consts_2 = fold_aterms (fn Const c => insert (op =) c | _ => I);
     fun varify (t, (i, ts)) =
       let val t' = map_types (Logic.incr_tvar (i + 1)) (#2 (Type.varify_global [] t))
       in (maxidx_of_term t', t' :: ts) end
     val (i, cs') = List.foldr varify (~1, []) cs
     val (i', intr_ts') = List.foldr varify (i, []) intr_ts
     val rec_consts = fold add_term_consts_2 cs' []
     val intr_consts = fold add_term_consts_2 intr_ts' []
     fun unify (cname, cT) =
       let val consts = map snd (filter (fn c => fst c = cname) intr_consts)
       in fold (Sign.typ_unify thy) ((replicate (length consts) cT) ~~ consts) end
     val (env, _) = fold unify rec_consts (Vartab.empty, i')
     val subst = map_types (Envir.norm_type env)
   in (map subst cs', map subst intr_ts')
   end handle Type.TUNIFY =>
     (warning "Occurrences of recursive constant have non-unifiable types"; (cs, intr_ts))


(* preprocessing rules *)

fun preprocess_equality thy rule =
  Conv.fconv_rule
    (imp_prems_conv
      (HOLogic.Trueprop_conv
        (Conv.try_conv (Conv.rewr_conv (Thm.symmetric @{thm Predicate.eq_is_eq})))))
    (Thm.transfer thy rule)

fun preprocess_intro thy = expand_tuples thy #> preprocess_equality thy


(* defining a quickcheck predicate *)

fun strip_imp_prems (Const(@{const_name HOL.implies}, _) $ A $ B) = A :: strip_imp_prems B
  | strip_imp_prems _ = [];

fun strip_imp_concl (Const(@{const_name HOL.implies}, _) $ _ $ B) = strip_imp_concl B
  | strip_imp_concl A = A;

fun strip_horn A = (strip_imp_prems A, strip_imp_concl A)

fun define_quickcheck_predicate t thy =
  let
    val (vs, t') = strip_abs t
    val vs' = Variable.variant_frees (Proof_Context.init_global thy) [] vs (* FIXME proper context!? *)
    val t'' = subst_bounds (map Free (rev vs'), t')
    val (prems, concl) = strip_horn t''
    val constname = "quickcheck"
    val full_constname = Sign.full_bname thy constname
    val constT = map snd vs' ---> @{typ bool}
    val thy1 = Sign.add_consts_i [(Binding.name constname, constT, NoSyn)] thy
    val const = Const (full_constname, constT)
    val t =
      Logic.list_implies
        (map HOLogic.mk_Trueprop (prems @ [HOLogic.mk_not concl]),
          HOLogic.mk_Trueprop (list_comb (const, map Free vs')))
    val intro =
      Goal.prove (Proof_Context.init_global thy1) (map fst vs') [] t
        (fn _ => ALLGOALS Skip_Proof.cheat_tac)
  in
    ((((full_constname, constT), vs'), intro), thy1)
  end

end<|MERGE_RESOLUTION|>--- conflicted
+++ resolved
@@ -165,7 +165,7 @@
 
   val define_quickcheck_predicate :
     term -> theory -> (((string * typ) * (string * typ) list) * thm) * theory
-end;
+end
 
 structure Predicate_Compile_Aux : PREDICATE_COMPILE_AUX =
 struct
@@ -499,16 +499,9 @@
   sees constructors.*)
 fun is_constrt thy =
   let
-<<<<<<< HEAD
     val cnstrs = get_constrs thy
-    fun check t = (case strip_comb t of
-=======
-    val cnstrs = flat (maps
-      (map (fn (_, (Tname, _, cs)) => map (apsnd (rpair Tname o length)) cs) o #descr o snd)
-      (Symtab.dest (Datatype.get_all thy)));
     fun check t =
       (case strip_comb t of
->>>>>>> c40be0c3
         (Var _, []) => true
       | (Free _, []) => true
       | (Const (s, T), ts) =>
@@ -519,28 +512,7 @@
       | _ => false)
   in check end
 
-<<<<<<< HEAD
-val is_constr = Code.is_constr o Proof_Context.theory_of;
-=======
-(* returns true if t is an application of an datatype constructor *)
-(* which then consequently would be splitted *)
-(* else false *)
-(*
-fun is_constructor thy t =
-  if (is_Type (fastype_of t)) then
-    (case DatatypePackage.get_datatype thy ((fst o dest_Type o fastype_of) t) of
-      NONE => false
-    | SOME info => (let
-      val constr_consts = maps (fn (_, (_, _, constrs)) => map fst constrs) (#descr info)
-      val (c, _) = strip_comb t
-      in (case c of
-        Const (name, _) => name mem_string constr_consts
-        | _ => false) end))
-  else false
-*)
-
 val is_constr = Code.is_constr o Proof_Context.theory_of
->>>>>>> c40be0c3
 
 fun strip_all t = (Term.strip_all_vars t, Term.strip_all_body t)
 
@@ -635,15 +607,10 @@
     |> Local_Defs.unfold ctxt [@{thm atomize_conjL[symmetric]},
       @{thm atomize_all[symmetric]}, @{thm atomize_imp[symmetric]}]
 
-<<<<<<< HEAD
 fun find_split_thm thy (Const (name, _)) =
     Option.map #split (Ctr_Sugar.ctr_sugar_of_case (Proof_Context.init_global thy) name)
-  | find_split_thm thy _ = NONE
-=======
-fun find_split_thm thy (Const (name, _)) = Option.map #split (Datatype.info_of_case thy name)
   | find_split_thm _ _ = NONE
 
->>>>>>> c40be0c3
 
 (* lifting term operations to theorems *)
 
@@ -939,34 +906,10 @@
 
 fun make_case_comb thy Tcon =
   let
-<<<<<<< HEAD
     val ctxt = Proof_Context.init_global thy
     val SOME {casex, ...} = Ctr_Sugar.ctr_sugar_of ctxt Tcon
     val casex' = Type.legacy_freeze casex
     val Ts = BNF_Util.binder_fun_types (fastype_of casex')
-=======
-    val case_combs = Datatype_Prop.make_case_combs case_names descr thy "f";
-    fun make comb =
-      let
-        val Type ("fun", [T, T']) = fastype_of comb
-        val (Const (case_name, _), fs) = strip_comb comb
-        val used = Term.add_tfree_names comb []
-        val U = TFree (singleton (Name.variant_list used) "'t", HOLogic.typeS)
-        val x = Free ("x", T)
-        val f = Free ("f", T' --> U)
-        fun apply_f f' =
-          let
-            val Ts = binder_types (fastype_of f')
-            val bs = map Bound ((length Ts - 1) downto 0)
-          in
-            fold_rev absdummy Ts (f $ (list_comb (f', bs)))
-          end
-        val fs' = map apply_f fs
-        val case_c' = Const (case_name, (map fastype_of fs') @ [T] ---> U)
-      in
-        HOLogic.mk_eq (f $ (comb $ x), list_comb (case_c', fs') $ x)
-      end
->>>>>>> c40be0c3
   in
     list_comb (casex', map_index (fn (j, T) => Free ("f" ^ string_of_int j,  T)) Ts)
   end
