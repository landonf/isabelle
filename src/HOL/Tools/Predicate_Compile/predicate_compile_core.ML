(* Author: Lukas Bulwahn, TU Muenchen

(Prototype of) A compiler from predicates specified by intro/elim rules
to equations.
*)

signature PREDICATE_COMPILE_CORE =
sig
  val setup: theory -> theory
  val code_pred: Predicate_Compile_Aux.options -> string -> Proof.context -> Proof.state
  val code_pred_cmd: Predicate_Compile_Aux.options -> string -> Proof.context -> Proof.state
  type smode = (int * int list option) list
  type mode = smode option list * smode
  datatype tmode = Mode of mode * smode * tmode option list;
  val register_predicate : (string * thm list * thm * int) -> theory -> theory
  val register_intros : string * thm list -> theory -> theory
  val is_registered : theory -> string -> bool
  val predfun_intro_of: theory -> string -> mode -> thm
  val predfun_elim_of: theory -> string -> mode -> thm
  val predfun_name_of: theory -> string -> mode -> string
  val all_preds_of : theory -> string list
  val modes_of: theory -> string -> mode list
  val depth_limited_modes_of: theory -> string -> mode list
  val depth_limited_function_name_of : theory -> string -> mode -> string
  val generator_modes_of: theory -> string -> mode list
  val generator_name_of : theory -> string -> mode -> string
  val all_modes_of : theory -> (string * mode list) list
  val all_generator_modes_of : theory -> (string * mode list) list
  val string_of_mode : mode -> string
  val intros_of: theory -> string -> thm list
  val nparams_of: theory -> string -> int
  val add_intro: thm -> theory -> theory
  val set_elim: thm -> theory -> theory
  val set_nparams : string -> int -> theory -> theory
  val print_stored_rules: theory -> unit
  val print_all_modes: theory -> unit
  val mk_casesrule : Proof.context -> term -> int -> thm list -> term
  val eval_ref : (unit -> term Predicate.pred) option Unsynchronized.ref
  val random_eval_ref : (unit -> int * int -> term Predicate.pred * (int * int)) option Unsynchronized.ref
  val code_pred_intros_attrib : attribute
  (* used by Quickcheck_Generator *) 
  (* temporary for testing of the compilation *)
  datatype compilation_funs = CompilationFuns of {
    mk_predT : typ -> typ,
    dest_predT : typ -> typ,
    mk_bot : typ -> term,
    mk_single : term -> term,
    mk_bind : term * term -> term,
    mk_sup : term * term -> term,
    mk_if : term -> term,
    mk_not : term -> term,
    mk_map : typ -> typ -> term -> term -> term,
    lift_pred : term -> term
  };
  val pred_compfuns : compilation_funs
  val rpred_compfuns : compilation_funs
    (*  val add_equations : Predicate_Compile_Aux.options -> string list -> theory -> theory
  val add_quickcheck_equations : Predicate_Compile_Aux.options -> string list -> theory -> theory
  val add_depth_limited_equations : Predicate_Compile_Aux.options -> string list -> theory -> theory
  *)
end;

structure Predicate_Compile_Core : PREDICATE_COMPILE_CORE =
struct

open Predicate_Compile_Aux;

(** auxiliary **)

(* debug stuff *)

fun tracing s = (if ! Toplevel.debug then tracing s else ());

<<<<<<< HEAD
fun print_tac s = Seq.single; (*Tactical.print_tac s;*) (* (if ! Toplevel.debug then Tactical.print_tac s else Seq.single); *)
fun debug_tac msg = Seq.single; (* (fn st => (tracing msg; Seq.single st)); *)
=======
fun print_tac s = Seq.single;

fun print_tac' options s = 
  if show_proof_trace options then Tactical.print_tac s else Seq.single;

fun debug_tac msg = Seq.single; (* (fn st => (Output.tracing msg; Seq.single st)); *)
>>>>>>> 08a6d13d

datatype assertion = Max_number_of_subgoals of int
fun assert_tac (Max_number_of_subgoals i) st =
  if (nprems_of st <= i) then Seq.single st
  else error ("assert_tac: Numbers of subgoals mismatch at goal state :"
    ^ "\n" ^ Pretty.string_of (Pretty.chunks
      (Goal_Display.pretty_goals_without_context (! Goal_Display.goals_limit) st)));

(* reference to preprocessing of InductiveSet package *)

val ind_set_codegen_preproc = (fn thy => I) (*Inductive_Set.codegen_preproc;*)

(** fundamentals **)

(* syntactic operations *)

fun mk_eq (x, xs) =
  let fun mk_eqs _ [] = []
        | mk_eqs a (b::cs) =
            HOLogic.mk_eq (Free (a, fastype_of b), b) :: mk_eqs a cs
  in mk_eqs x xs end;

fun mk_scomp (t, u) =
  let
    val T = fastype_of t
    val U = fastype_of u
    val [A] = binder_types T
    val D = body_type U 
  in 
    Const (@{const_name "scomp"}, T --> U --> A --> D) $ t $ u
  end;

fun dest_funT (Type ("fun",[S, T])) = (S, T)
  | dest_funT T = raise TYPE ("dest_funT", [T], [])
 
fun mk_fun_comp (t, u) =
  let
    val (_, B) = dest_funT (fastype_of t)
    val (C, A) = dest_funT (fastype_of u)
  in
    Const(@{const_name "Fun.comp"}, (A --> B) --> (C --> A) --> C --> B) $ t $ u
  end;

fun dest_randomT (Type ("fun", [@{typ Random.seed},
  Type ("*", [Type ("*", [T, @{typ "unit => Code_Evaluation.term"}]) ,@{typ Random.seed}])])) = T
  | dest_randomT T = raise TYPE ("dest_randomT", [T], [])

(* destruction of intro rules *)

(* FIXME: look for other place where this functionality was used before *)
fun strip_intro_concl nparams intro = let
  val _ $ u = Logic.strip_imp_concl intro
  val (pred, all_args) = strip_comb u
  val (params, args) = chop nparams all_args
in (pred, (params, args)) end

(** data structures **)

(* new datatype for modes: *)
(*
datatype instantiation = Input | Output
type arg_mode = Tuple of instantiation list | Atom of instantiation | HigherOrderMode of mode
type mode = arg_mode list
type tmode = Mode of mode * 
*)
type smode = (int * int list option) list
type mode = smode option list * smode;
datatype tmode = Mode of mode * smode * tmode option list;

fun gen_split_smode (mk_tuple, strip_tuple) smode ts =
  let
    fun split_tuple' _ _ [] = ([], [])
    | split_tuple' is i (t::ts) =
      (if i mem is then apfst else apsnd) (cons t)
        (split_tuple' is (i+1) ts)
    fun split_tuple is t = split_tuple' is 1 (strip_tuple t)
    fun split_smode' _ _ [] = ([], [])
      | split_smode' smode i (t::ts) =
        (if i mem (map fst smode) then
          case (the (AList.lookup (op =) smode i)) of
            NONE => apfst (cons t)
            | SOME is =>
              let
                val (ts1, ts2) = split_tuple is t
                fun cons_tuple ts = if null ts then I else cons (mk_tuple ts)
                in (apfst (cons_tuple ts1)) o (apsnd (cons_tuple ts2)) end
          else apsnd (cons t))
        (split_smode' smode (i+1) ts)
  in split_smode' smode 1 ts end

val split_smode = gen_split_smode (HOLogic.mk_tuple, HOLogic.strip_tuple)   
val split_smodeT = gen_split_smode (HOLogic.mk_tupleT, HOLogic.strip_tupleT)

fun gen_split_mode split_smode (iss, is) ts =
  let
    val (t1, t2) = chop (length iss) ts 
  in (t1, split_smode is t2) end

val split_mode = gen_split_mode split_smode
val split_modeT = gen_split_mode split_smodeT

fun string_of_smode js =
    commas (map
      (fn (i, is) =>
        string_of_int i ^ (case is of NONE => ""
    | SOME is => "p" ^ enclose "[" "]" (commas (map string_of_int is)))) js)

fun string_of_mode (iss, is) = space_implode " -> " (map
  (fn NONE => "X"
    | SOME js => enclose "[" "]" (string_of_smode js))
       (iss @ [SOME is]));

fun string_of_tmode (Mode (predmode, termmode, param_modes)) =
  "predmode: " ^ (string_of_mode predmode) ^ 
  (if null param_modes then "" else
    "; " ^ "params: " ^ commas (map (the_default "NONE" o Option.map string_of_tmode) param_modes))

datatype indprem = Prem of term list * term | Negprem of term list * term | Sidecond of term
  | Generator of (string * typ);

type moded_clause = term list * (indprem * tmode) list
type 'a pred_mode_table = (string * (mode * 'a) list) list

datatype predfun_data = PredfunData of {
  name : string,
  definition : thm,
  intro : thm,
  elim : thm
};

fun rep_predfun_data (PredfunData data) = data;
fun mk_predfun_data (name, definition, intro, elim) =
  PredfunData {name = name, definition = definition, intro = intro, elim = elim}

datatype function_data = FunctionData of {
  name : string,
  equation : thm option (* is not used at all? *)
};

fun rep_function_data (FunctionData data) = data;
fun mk_function_data (name, equation) =
  FunctionData {name = name, equation = equation}

datatype pred_data = PredData of {
  intros : thm list,
  elim : thm option,
  nparams : int,
  functions : (mode * predfun_data) list,
  generators : (mode * function_data) list,
  depth_limited_functions : (mode * function_data) list 
};

fun rep_pred_data (PredData data) = data;
fun mk_pred_data ((intros, elim, nparams), (functions, generators, depth_limited_functions)) =
  PredData {intros = intros, elim = elim, nparams = nparams,
    functions = functions, generators = generators, depth_limited_functions = depth_limited_functions}
fun map_pred_data f (PredData {intros, elim, nparams, functions, generators, depth_limited_functions}) =
  mk_pred_data (f ((intros, elim, nparams), (functions, generators, depth_limited_functions)))

fun eq_option eq (NONE, NONE) = true
  | eq_option eq (SOME x, SOME y) = eq (x, y)
  | eq_option eq _ = false

fun eq_pred_data (PredData d1, PredData d2) = 
  eq_list (Thm.eq_thm) (#intros d1, #intros d2) andalso
  eq_option (Thm.eq_thm) (#elim d1, #elim d2) andalso
  #nparams d1 = #nparams d2

structure PredData = TheoryDataFun
(
  type T = pred_data Graph.T;
  val empty = Graph.empty;
  val copy = I;
  val extend = I;
  fun merge _ = Graph.merge eq_pred_data;
);

(* queries *)

fun lookup_pred_data thy name =
  Option.map rep_pred_data (try (Graph.get_node (PredData.get thy)) name)

fun the_pred_data thy name = case lookup_pred_data thy name
 of NONE => error ("No such predicate " ^ quote name)  
  | SOME data => data;

val is_registered = is_some oo lookup_pred_data 

val all_preds_of = Graph.keys o PredData.get

fun intros_of thy = map (Thm.transfer thy) o #intros o the_pred_data thy

fun the_elim_of thy name = case #elim (the_pred_data thy name)
 of NONE => error ("No elimination rule for predicate " ^ quote name)
  | SOME thm => Thm.transfer thy thm 
  
val has_elim = is_some o #elim oo the_pred_data;

val nparams_of = #nparams oo the_pred_data

val modes_of = (map fst) o #functions oo the_pred_data

val depth_limited_modes_of = (map fst) o #depth_limited_functions oo the_pred_data

val rpred_modes_of = (map fst) o #generators oo the_pred_data
  
fun all_modes_of thy = map (fn name => (name, modes_of thy name)) (all_preds_of thy) 

val is_compiled = not o null o #functions oo the_pred_data

fun lookup_predfun_data thy name mode =
  Option.map rep_predfun_data (AList.lookup (op =)
  (#functions (the_pred_data thy name)) mode)

fun the_predfun_data thy name mode = case lookup_predfun_data thy name mode
  of NONE => error ("No function defined for mode " ^ string_of_mode mode ^ " of predicate " ^ name)
   | SOME data => data;

val predfun_name_of = #name ooo the_predfun_data

val predfun_definition_of = #definition ooo the_predfun_data

val predfun_intro_of = #intro ooo the_predfun_data

val predfun_elim_of = #elim ooo the_predfun_data

fun lookup_generator_data thy name mode = 
  Option.map rep_function_data (AList.lookup (op =)
  (#generators (the_pred_data thy name)) mode)

fun the_generator_data thy name mode = case lookup_generator_data thy name mode
  of NONE => error ("No generator defined for mode " ^ string_of_mode mode ^ " of predicate " ^ name)
   | SOME data => data

val generator_name_of = #name ooo the_generator_data

val generator_modes_of = (map fst) o #generators oo the_pred_data

fun all_generator_modes_of thy =
  map (fn name => (name, generator_modes_of thy name)) (all_preds_of thy) 

fun lookup_depth_limited_function_data thy name mode =
  Option.map rep_function_data (AList.lookup (op =)
  (#depth_limited_functions (the_pred_data thy name)) mode)

fun the_depth_limited_function_data thy name mode = case lookup_depth_limited_function_data thy name mode
  of NONE => error ("No depth-limited function defined for mode " ^ string_of_mode mode
    ^ " of predicate " ^ name)
   | SOME data => data

val depth_limited_function_name_of = #name ooo the_depth_limited_function_data

(*val generator_modes_of = (map fst) o #generators oo the_pred_data*)

(* diagnostic display functions *)

<<<<<<< HEAD
fun print_modes modes = tracing ("Inferred modes:\n" ^
  cat_lines (map (fn (s, ms) => s ^ ": " ^ commas (map
    string_of_mode ms)) modes));
=======
fun print_modes modes =
  Output.tracing ("Inferred modes:\n" ^
    cat_lines (map (fn (s, ms) => s ^ ": " ^ commas (map
      string_of_mode ms)) modes));
>>>>>>> 08a6d13d

fun print_pred_mode_table string_of_entry thy pred_mode_table =
  let
    fun print_mode pred (mode, entry) =  "mode : " ^ (string_of_mode mode)
      ^ (string_of_entry pred mode entry)  
    fun print_pred (pred, modes) =
      "predicate " ^ pred ^ ": " ^ cat_lines (map (print_mode pred) modes)
    val _ = tracing (cat_lines (map print_pred pred_mode_table))
  in () end;

fun string_of_prem thy (Prem (ts, p)) =
    (Syntax.string_of_term_global thy (list_comb (p, ts))) ^ "(premise)"
  | string_of_prem thy (Negprem (ts, p)) =
    (Syntax.string_of_term_global thy (HOLogic.mk_not (list_comb (p, ts)))) ^ "(negative premise)"
  | string_of_prem thy (Sidecond t) =
    (Syntax.string_of_term_global thy t) ^ "(sidecondition)"
  | string_of_prem thy _ = error "string_of_prem: unexpected input"

fun string_of_moded_prem thy (Prem (ts, p), tmode) =
    (Syntax.string_of_term_global thy (list_comb (p, ts))) ^
    "(" ^ (string_of_tmode tmode) ^ ")"
  | string_of_moded_prem thy (Generator (v, T), _) =
    "Generator for " ^ v ^ " of Type " ^ (Syntax.string_of_typ_global thy T)
  | string_of_moded_prem thy (Negprem (ts, p), Mode (_, is, _)) =
    (Syntax.string_of_term_global thy (list_comb (p, ts))) ^
    "(negative mode: " ^ string_of_smode is ^ ")"
  | string_of_moded_prem thy (Sidecond t, Mode (_, is, _)) =
    (Syntax.string_of_term_global thy t) ^
    "(sidecond mode: " ^ string_of_smode is ^ ")"    
  | string_of_moded_prem _ _ = error "string_of_moded_prem: unimplemented"

fun print_moded_clauses thy =
  let
    fun string_of_clause pred mode clauses =
      cat_lines (map (fn (ts, prems) => (space_implode " --> "
        (map (string_of_moded_prem thy) prems)) ^ " --> " ^ pred ^ " "
        ^ (space_implode " " (map (Syntax.string_of_term_global thy) ts))) clauses)
  in print_pred_mode_table string_of_clause thy end;

fun string_of_clause thy pred (ts, prems) =
  (space_implode " --> "
  (map (string_of_prem thy) prems)) ^ " --> " ^ pred ^ " "
   ^ (space_implode " " (map (Syntax.string_of_term_global thy) ts))

fun print_compiled_terms options thy =
  if show_compilation options then
    print_pred_mode_table (fn _ => fn _ => Syntax.string_of_term_global thy) thy
  else K ()

fun print_stored_rules thy =
  let
    val preds = (Graph.keys o PredData.get) thy
    fun print pred () = let
      val _ = writeln ("predicate: " ^ pred)
      val _ = writeln ("number of parameters: " ^ string_of_int (nparams_of thy pred))
      val _ = writeln ("introrules: ")
      val _ = fold (fn thm => fn u => writeln (Display.string_of_thm_global thy thm))
        (rev (intros_of thy pred)) ()
    in
      if (has_elim thy pred) then
        writeln ("elimrule: " ^ Display.string_of_thm_global thy (the_elim_of thy pred))
      else
        writeln ("no elimrule defined")
    end
  in
    fold print preds ()
  end;

fun print_all_modes thy =
  let
    val _ = writeln ("Inferred modes:")
    fun print (pred, modes) u =
      let
        val _ = writeln ("predicate: " ^ pred)
        val _ = writeln ("modes: " ^ (commas (map string_of_mode modes)))
      in u end  
  in
    fold print (all_modes_of thy) ()
  end

(* validity checks *)

fun check_expected_modes (options : Predicate_Compile_Aux.options) modes =
  case expected_modes options of
    SOME (s, ms) => (case AList.lookup (op =) modes s of
      SOME modes =>
        if not (eq_set (map (map (rpair NONE)) ms, map snd modes)) then
          error ("expected modes were not inferred:\n"
          ^ "inferred modes for " ^ s ^ ": "
          ^ commas (map ((enclose "[" "]") o string_of_smode o snd) modes))
        else ()
      | NONE => ())
  | NONE => ()

(* importing introduction rules *)

fun unify_consts thy cs intr_ts =
  (let
     val add_term_consts_2 = fold_aterms (fn Const c => insert (op =) c | _ => I);
     fun varify (t, (i, ts)) =
       let val t' = map_types (Logic.incr_tvar (i + 1)) (#2 (Type.varify [] t))
       in (maxidx_of_term t', t'::ts) end;
     val (i, cs') = foldr varify (~1, []) cs;
     val (i', intr_ts') = foldr varify (i, []) intr_ts;
     val rec_consts = fold add_term_consts_2 cs' [];
     val intr_consts = fold add_term_consts_2 intr_ts' [];
     fun unify (cname, cT) =
       let val consts = map snd (List.filter (fn c => fst c = cname) intr_consts)
       in fold (Sign.typ_unify thy) ((replicate (length consts) cT) ~~ consts) end;
     val (env, _) = fold unify rec_consts (Vartab.empty, i');
     val subst = map_types (Envir.norm_type env)
   in (map subst cs', map subst intr_ts')
   end) handle Type.TUNIFY =>
     (warning "Occurrences of recursive constant have non-unifiable types"; (cs, intr_ts));

fun import_intros inp_pred nparams [] ctxt =
  let
    val ([outp_pred], ctxt') = Variable.import_terms false [inp_pred] ctxt
    val (paramTs, _) = chop nparams (binder_types (fastype_of outp_pred))
    val (param_names, ctxt'') = Variable.variant_fixes (map (fn i => "p" ^ (string_of_int i))
      (1 upto nparams)) ctxt'
    val params = map Free (param_names ~~ paramTs)
    in (((outp_pred, params), []), ctxt') end
  | import_intros inp_pred nparams (th :: ths) ctxt =
    let
      val ((_, [th']), ctxt') = Variable.import false [th] ctxt
      val thy = ProofContext.theory_of ctxt'
      val (pred, (params, args)) = strip_intro_concl nparams (prop_of th')
      val ho_args = filter (is_predT o fastype_of) args
      fun subst_of (pred', pred) =
        let
          val subst = Sign.typ_match thy (fastype_of pred', fastype_of pred) Vartab.empty
        in map (fn (indexname, (s, T)) => ((indexname, s), T)) (Vartab.dest subst) end
      fun instantiate_typ th =
        let
          val (pred', _) = strip_intro_concl 0 (prop_of th)
          val _ = if not (fst (dest_Const pred) = fst (dest_Const pred')) then
            error "Trying to instantiate another predicate" else ()
        in Thm.certify_instantiate (subst_of (pred', pred), []) th end;
      fun instantiate_ho_args th =
        let
          val (_, (params', args')) = strip_intro_concl nparams (prop_of th)
          val ho_args' = map dest_Var (filter (is_predT o fastype_of) args')
        in Thm.certify_instantiate ([], map dest_Var params' ~~ params) th end
      val outp_pred =
        Term_Subst.instantiate (subst_of (inp_pred, pred), []) inp_pred
      val ((_, ths'), ctxt1) =
        Variable.import false (map (instantiate_typ #> instantiate_ho_args) ths) ctxt'
    in
      (((outp_pred, params), th' :: ths'), ctxt1)
    end

(* generation of case rules from user-given introduction rules *)

fun mk_casesrule ctxt pred nparams introrules =
  let
    val (((pred, params), intros_th), ctxt1) = import_intros pred nparams introrules ctxt
    val intros = map prop_of intros_th
    val ([propname], ctxt2) = Variable.variant_fixes ["thesis"] ctxt1
    val prop = HOLogic.mk_Trueprop (Free (propname, HOLogic.boolT))
    val (_, argsT) = chop nparams (binder_types (fastype_of pred))
    val (argnames, ctxt3) = Variable.variant_fixes
      (map (fn i => "a" ^ string_of_int i) (1 upto length argsT)) ctxt2
    val argvs = map2 (curry Free) argnames argsT
    fun mk_case intro =
      let
        val (_, (_, args)) = strip_intro_concl nparams intro
        val prems = Logic.strip_imp_prems intro
        val eqprems = map (HOLogic.mk_Trueprop o HOLogic.mk_eq) (argvs ~~ args)
        val frees = (fold o fold_aterms)
          (fn t as Free _ =>
              if member (op aconv) params t then I else insert (op aconv) t
           | _ => I) (args @ prems) []
      in fold Logic.all frees (Logic.list_implies (eqprems @ prems, prop)) end
    val assm = HOLogic.mk_Trueprop (list_comb (pred, params @ argvs))
    val cases = map mk_case intros
  in Logic.list_implies (assm :: cases, prop) end;

(** preprocessing rules **)  

fun imp_prems_conv cv ct =
  case Thm.term_of ct of
    Const ("==>", _) $ _ $ _ => Conv.combination_conv (Conv.arg_conv cv) (imp_prems_conv cv) ct
  | _ => Conv.all_conv ct

fun Trueprop_conv cv ct =
  case Thm.term_of ct of
    Const ("Trueprop", _) $ _ => Conv.arg_conv cv ct  
  | _ => error "Trueprop_conv"

fun preprocess_intro thy rule =
  Conv.fconv_rule
    (imp_prems_conv
      (Trueprop_conv (Conv.try_conv (Conv.rewr_conv (Thm.symmetric @{thm Predicate.eq_is_eq})))))
    (Thm.transfer thy rule)

fun preprocess_elim thy nparams elimrule =
  let
<<<<<<< HEAD
    val _ = tracing ("Preprocessing elimination rule "
      ^ (Display.string_of_thm_global thy elimrule))
=======
>>>>>>> 08a6d13d
    fun replace_eqs (Const ("Trueprop", _) $ (Const ("op =", T) $ lhs $ rhs)) =
       HOLogic.mk_Trueprop (Const (@{const_name Predicate.eq}, T) $ lhs $ rhs)
     | replace_eqs t = t
    val ctxt = ProofContext.init thy
    val ((_, [elimrule]), ctxt') = Variable.import false [elimrule] ctxt
    val prems = Thm.prems_of elimrule
    val nargs = length (snd (strip_comb (HOLogic.dest_Trueprop (hd prems)))) - nparams
    fun preprocess_case t =
      let
       val params = Logic.strip_params t
       val (assums1, assums2) = chop nargs (Logic.strip_assums_hyp t)
       val assums_hyp' = assums1 @ (map replace_eqs assums2)
      in
       list_all (params, Logic.list_implies (assums_hyp', Logic.strip_assums_concl t))
      end
    val cases' = map preprocess_case (tl prems)
    val elimrule' = Logic.list_implies ((hd prems) :: cases', Thm.concl_of elimrule)
<<<<<<< HEAD
    (*val _ =  tracing ("elimrule': "^ (Syntax.string_of_term_global thy elimrule'))*)
    val bigeq = (Thm.symmetric (Conv.implies_concl_conv
      (MetaSimplifier.rewrite true [@{thm Predicate.eq_is_eq}])
        (cterm_of thy elimrule')))
    (*
    val _ = tracing ("bigeq:" ^ (Display.string_of_thm_global thy bigeq))   
    val res = 
    Thm.equal_elim bigeq elimrule
    *)
    (*
    val t = (fn {...} => mycheat_tac thy 1)
    val eq = Goal.prove (ProofContext.init thy) [] [] (Logic.mk_equals ((Thm.prop_of elimrule), elimrule')) t
    *)
    val _ = tracing "Preprocessed elimination rule"
=======
    val bigeq = (Thm.symmetric (Conv.implies_concl_conv
      (MetaSimplifier.rewrite true [@{thm Predicate.eq_is_eq}])
        (cterm_of thy elimrule')))
    val tac = (fn _ => setmp quick_and_dirty true (SkipProof.cheat_tac thy))    
    val eq = Goal.prove ctxt' [] [] (Logic.mk_equals ((Thm.prop_of elimrule), elimrule')) tac
>>>>>>> 08a6d13d
  in
    Thm.equal_elim eq elimrule |> singleton (Variable.export ctxt' ctxt)
  end;

(* special case: predicate with no introduction rule *)
fun noclause thy predname elim = let
  val T = (Logic.unvarifyT o Sign.the_const_type thy) predname
  val Ts = binder_types T
  val names = Name.variant_list []
        (map (fn i => "x" ^ (string_of_int i)) (1 upto (length Ts)))
  val vs = map2 (curry Free) names Ts
  val clausehd = HOLogic.mk_Trueprop (list_comb (Const (predname, T), vs))
  val intro_t = Logic.mk_implies (@{prop False}, clausehd)
  val P = HOLogic.mk_Trueprop (Free ("P", HOLogic.boolT))
  val elim_t = Logic.list_implies ([clausehd, Logic.mk_implies (@{prop False}, P)], P)
  val intro = Goal.prove (ProofContext.init thy) names [] intro_t
        (fn {...} => etac @{thm FalseE} 1)
  val elim = Goal.prove (ProofContext.init thy) ("P" :: names) [] elim_t
        (fn {...} => etac elim 1) 
in
  ([intro], elim)
end

fun expand_tuples_elim th = th

fun fetch_pred_data thy name =
  case try (Inductive.the_inductive (ProofContext.init thy)) name of
    SOME (info as (_, result)) => 
      let
        fun is_intro_of intro =
          let
            val (const, _) = strip_comb (HOLogic.dest_Trueprop (concl_of intro))
          in (fst (dest_Const const) = name) end;      
        val intros = ind_set_codegen_preproc thy
          (map (expand_tuples thy #> preprocess_intro thy) (filter is_intro_of (#intrs result)))
        val index = find_index (fn s => s = name) (#names (fst info))
        val pre_elim = nth (#elims result) index
        val pred = nth (#preds result) index
        val nparams = length (Inductive.params_of (#raw_induct result))
        (*val elim = singleton (ind_set_codegen_preproc thy) (preprocess_elim thy nparams 
          (expand_tuples_elim pre_elim))*)
        val elim =
          (Drule.standard o (setmp quick_and_dirty true (SkipProof.make_thm thy)))
          (mk_casesrule (ProofContext.init thy) pred nparams intros)
        val (intros, elim) = (*if null intros then noclause thy name elim else*) (intros, elim)
      in
        mk_pred_data ((intros, SOME elim, nparams), ([], [], []))
      end                                                                    
  | NONE => error ("No such predicate: " ^ quote name)

(* updaters *)

fun apfst3 f (x, y, z) =  (f x, y, z)
fun apsnd3 f (x, y, z) =  (x, f y, z)
fun aptrd3 f (x, y, z) =  (x, y, f z)

fun add_predfun name mode data =
  let
    val add = (apsnd o apfst3 o cons) (mode, mk_predfun_data data)
  in PredData.map (Graph.map_node name (map_pred_data add)) end

fun is_inductive_predicate thy name =
  is_some (try (Inductive.the_inductive (ProofContext.init thy)) name)

fun depending_preds_of thy (key, value) =
  let
    val intros = (#intros o rep_pred_data) value
  in
    fold Term.add_const_names (map Thm.prop_of intros) []
      |> filter (fn c => (not (c = key)) andalso (is_inductive_predicate thy c orelse is_registered thy c))
  end;

(* code dependency graph *)
(*
fun dependencies_of thy name =
  let
    val (intros, elim, nparams) = fetch_pred_data thy name 
    val data = mk_pred_data ((intros, SOME elim, nparams), ([], [], []))
    val keys = depending_preds_of thy intros
  in
    (data, keys)
  end;
*)

(* guessing number of parameters *)
fun find_indexes pred xs =
  let
    fun find is n [] = is
      | find is n (x :: xs) = find (if pred x then (n :: is) else is) (n + 1) xs;
  in rev (find [] 0 xs) end;

fun guess_nparams T =
  let
    val argTs = binder_types T
    val nparams = fold Integer.max
      (map (fn x => x + 1) (find_indexes is_predT argTs)) 0
  in nparams end;

fun add_intro thm thy = let
   val (name, T) = dest_Const (fst (strip_intro_concl 0 (prop_of thm)))
   fun cons_intro gr =
     case try (Graph.get_node gr) name of
       SOME pred_data => Graph.map_node name (map_pred_data
         (apfst (fn (intros, elim, nparams) => (thm::intros, elim, nparams)))) gr
     | NONE =>
       let
         val nparams = the_default (guess_nparams T)  (try (#nparams o rep_pred_data o (fetch_pred_data thy)) name)
       in Graph.new_node (name, mk_pred_data (([thm], NONE, nparams), ([], [], []))) gr end;
  in PredData.map cons_intro thy end

fun set_elim thm = let
    val (name, _) = dest_Const (fst 
      (strip_comb (HOLogic.dest_Trueprop (hd (prems_of thm)))))
    fun set (intros, _, nparams) = (intros, SOME thm, nparams)  
  in PredData.map (Graph.map_node name (map_pred_data (apfst set))) end

fun set_nparams name nparams = let
    fun set (intros, elim, _ ) = (intros, elim, nparams) 
  in PredData.map (Graph.map_node name (map_pred_data (apfst set))) end

fun register_predicate (constname, pre_intros, pre_elim, nparams) thy =
  let
    (* preprocessing *)
    val intros = ind_set_codegen_preproc thy (map (preprocess_intro thy) pre_intros)
    val elim = singleton (ind_set_codegen_preproc thy) (preprocess_elim thy nparams pre_elim)
  in
    if not (member (op =) (Graph.keys (PredData.get thy)) constname) then
      PredData.map
        (Graph.new_node (constname, mk_pred_data ((intros, SOME elim, nparams), ([], [], [])))) thy
    else thy
  end

fun register_intros (constname, pre_intros) thy =
  let
<<<<<<< HEAD
    val (c, T) = dest_Const (fst (strip_intro_concl 0 (prop_of (hd pre_intros))))
    val _ = tracing ("Registering introduction rules of " ^ c)
    val _ = tracing (commas (map (Display.string_of_thm_global thy) pre_intros))
    val nparams = guess_nparams T
    val pre_elim = 
      (Drule.standard o Skip_Proof.make_thm thy)
      (mk_casesrule (ProofContext.init thy) nparams pre_intros)
  in register_predicate (pre_intros, pre_elim, nparams) thy end
=======
    val T = Sign.the_const_type thy constname
    fun constname_of_intro intr = fst (dest_Const (fst (strip_intro_concl 0 (prop_of intr))))
    val _ = if not (forall (fn intr => constname_of_intro intr = constname) pre_intros) then
      error ("register_intros: Introduction rules of different constants are used\n" ^
        "expected rules for " ^ constname ^ ", but received rules for " ^
          commas (map constname_of_intro pre_intros))
      else ()
    val pred = Const (constname, T)
    val nparams = guess_nparams T
    val pre_elim = 
      (Drule.standard o (setmp quick_and_dirty true (SkipProof.make_thm thy)))
      (mk_casesrule (ProofContext.init thy) pred nparams pre_intros)
  in register_predicate (constname, pre_intros, pre_elim, nparams) thy end
>>>>>>> 08a6d13d

fun set_generator_name pred mode name = 
  let
    val set = (apsnd o apsnd3 o cons) (mode, mk_function_data (name, NONE))
  in
    PredData.map (Graph.map_node pred (map_pred_data set))
  end

fun set_depth_limited_function_name pred mode name = 
  let
    val set = (apsnd o aptrd3 o cons) (mode, mk_function_data (name, NONE))
  in
    PredData.map (Graph.map_node pred (map_pred_data set))
  end

(** data structures for generic compilation for different monads **)

(* maybe rename functions more generic:
  mk_predT -> mk_monadT; dest_predT -> dest_monadT
  mk_single -> mk_return (?)
*)
datatype compilation_funs = CompilationFuns of {
  mk_predT : typ -> typ,
  dest_predT : typ -> typ,
  mk_bot : typ -> term,
  mk_single : term -> term,
  mk_bind : term * term -> term,
  mk_sup : term * term -> term,
  mk_if : term -> term,
  mk_not : term -> term,
  mk_map : typ -> typ -> term -> term -> term,
  lift_pred : term -> term
};

fun mk_predT (CompilationFuns funs) = #mk_predT funs
fun dest_predT (CompilationFuns funs) = #dest_predT funs
fun mk_bot (CompilationFuns funs) = #mk_bot funs
fun mk_single (CompilationFuns funs) = #mk_single funs
fun mk_bind (CompilationFuns funs) = #mk_bind funs
fun mk_sup (CompilationFuns funs) = #mk_sup funs
fun mk_if (CompilationFuns funs) = #mk_if funs
fun mk_not (CompilationFuns funs) = #mk_not funs
fun mk_map (CompilationFuns funs) = #mk_map funs
fun lift_pred (CompilationFuns funs) = #lift_pred funs

fun funT_of compfuns (iss, is) T =
  let
    val Ts = binder_types T
    val (paramTs, (inargTs, outargTs)) = split_modeT (iss, is) Ts
    val paramTs' = map2 (fn NONE => I | SOME is => funT_of compfuns ([], is)) iss paramTs
  in
    (paramTs' @ inargTs) ---> (mk_predT compfuns (HOLogic.mk_tupleT outargTs))
  end;

fun mk_fun_of compfuns thy (name, T) mode = 
  Const (predfun_name_of thy name mode, funT_of compfuns mode T)


structure PredicateCompFuns =
struct

fun mk_predT T = Type (@{type_name "Predicate.pred"}, [T])

fun dest_predT (Type (@{type_name "Predicate.pred"}, [T])) = T
  | dest_predT T = raise TYPE ("dest_predT", [T], []);

fun mk_bot T = Const (@{const_name Orderings.bot}, mk_predT T);

fun mk_single t =
  let val T = fastype_of t
  in Const(@{const_name Predicate.single}, T --> mk_predT T) $ t end;

fun mk_bind (x, f) =
  let val T as Type ("fun", [_, U]) = fastype_of f
  in
    Const (@{const_name Predicate.bind}, fastype_of x --> T --> U) $ x $ f
  end;

val mk_sup = HOLogic.mk_binop @{const_name sup};

fun mk_if cond = Const (@{const_name Predicate.if_pred},
  HOLogic.boolT --> mk_predT HOLogic.unitT) $ cond;

fun mk_not t = let val T = mk_predT HOLogic.unitT
  in Const (@{const_name Predicate.not_pred}, T --> T) $ t end

fun mk_Enum f =
  let val T as Type ("fun", [T', _]) = fastype_of f
  in
    Const (@{const_name Predicate.Pred}, T --> mk_predT T') $ f    
  end;

fun mk_Eval (f, x) =
  let
    val T = fastype_of x
  in
    Const (@{const_name Predicate.eval}, mk_predT T --> T --> HOLogic.boolT) $ f $ x
  end;

fun mk_map T1 T2 tf tp = Const (@{const_name Predicate.map},
  (T1 --> T2) --> mk_predT T1 --> mk_predT T2) $ tf $ tp;

val lift_pred = I

val compfuns = CompilationFuns {mk_predT = mk_predT, dest_predT = dest_predT, mk_bot = mk_bot,
  mk_single = mk_single, mk_bind = mk_bind, mk_sup = mk_sup, mk_if = mk_if, mk_not = mk_not,
  mk_map = mk_map, lift_pred = lift_pred};

end;

structure RPredCompFuns =
struct

fun mk_rpredT T =
  @{typ "Random.seed"} --> HOLogic.mk_prodT (PredicateCompFuns.mk_predT T, @{typ "Random.seed"})

fun dest_rpredT (Type ("fun", [_,
  Type (@{type_name "*"}, [Type (@{type_name "Predicate.pred"}, [T]), _])])) = T
  | dest_rpredT T = raise TYPE ("dest_rpredT", [T], []); 

fun mk_bot T = Const(@{const_name RPred.bot}, mk_rpredT T)

fun mk_single t =
  let
    val T = fastype_of t
  in
    Const (@{const_name RPred.return}, T --> mk_rpredT T) $ t
  end;

fun mk_bind (x, f) =
  let
    val T as (Type ("fun", [_, U])) = fastype_of f
  in
    Const (@{const_name RPred.bind}, fastype_of x --> T --> U) $ x $ f
  end

val mk_sup = HOLogic.mk_binop @{const_name RPred.supp}

fun mk_if cond = Const (@{const_name RPred.if_rpred},
  HOLogic.boolT --> mk_rpredT HOLogic.unitT) $ cond;

fun mk_not t = let val T = mk_rpredT HOLogic.unitT
  in Const (@{const_name RPred.not_rpred}, T --> T) $ t end

fun mk_map T1 T2 tf tp = Const (@{const_name RPred.map},
  (T1 --> T2) --> mk_rpredT T1 --> mk_rpredT T2) $ tf $ tp

fun lift_pred t =
  let
    val T = PredicateCompFuns.dest_predT (fastype_of t)
    val lift_predT = PredicateCompFuns.mk_predT T --> mk_rpredT T 
  in
    Const (@{const_name "RPred.lift_pred"}, lift_predT) $ t  
  end;

val compfuns = CompilationFuns {mk_predT = mk_rpredT, dest_predT = dest_rpredT, mk_bot = mk_bot,
    mk_single = mk_single, mk_bind = mk_bind, mk_sup = mk_sup, mk_if = mk_if, mk_not = mk_not,
    mk_map = mk_map, lift_pred = lift_pred};

end;
(* for external use with interactive mode *)
val pred_compfuns = PredicateCompFuns.compfuns
val rpred_compfuns = RPredCompFuns.compfuns;

fun lift_random random =
  let
    val T = dest_randomT (fastype_of random)
  in
    Const (@{const_name lift_random}, (@{typ Random.seed} -->
      HOLogic.mk_prodT (HOLogic.mk_prodT (T, @{typ "unit => term"}), @{typ Random.seed})) --> 
      RPredCompFuns.mk_rpredT T) $ random
  end;

fun depth_limited_funT_of compfuns (iss, is) T =
  let
    val Ts = binder_types T
    val (paramTs, (inargTs, outargTs)) = split_modeT (iss, is) Ts
    val paramTs' = map2 (fn SOME is => depth_limited_funT_of compfuns ([], is) | NONE => I) iss paramTs 
  in
    (paramTs' @ inargTs @ [@{typ bool}, @{typ "code_numeral"}])
      ---> (mk_predT compfuns (HOLogic.mk_tupleT outargTs))
  end;  

fun mk_depth_limited_fun_of compfuns thy (name, T) mode =
  Const (depth_limited_function_name_of thy name mode, depth_limited_funT_of compfuns mode T)
  
fun mk_generator_of compfuns thy (name, T) mode = 
  Const (generator_name_of thy name mode, depth_limited_funT_of compfuns mode T)

(* Mode analysis *)

(*** check if a term contains only constructor functions ***)
fun is_constrt thy =
  let
    val cnstrs = flat (maps
      (map (fn (_, (Tname, _, cs)) => map (apsnd (rpair Tname o length)) cs) o #descr o snd)
      (Symtab.dest (Datatype.get_all thy)));
    fun check t = (case strip_comb t of
        (Free _, []) => true
      | (Const (s, T), ts) => (case (AList.lookup (op =) cnstrs s, body_type T) of
            (SOME (i, Tname), Type (Tname', _)) => length ts = i andalso Tname = Tname' andalso forall check ts
          | _ => false)
      | _ => false)
  in check end;

(*** check if a type is an equality type (i.e. doesn't contain fun)
  FIXME this is only an approximation ***)
fun is_eqT (Type (s, Ts)) = s <> "fun" andalso forall is_eqT Ts
  | is_eqT _ = true;

fun term_vs tm = fold_aterms (fn Free (x, T) => cons x | _ => I) tm [];
val terms_vs = distinct (op =) o maps term_vs;

(** collect all Frees in a term (with duplicates!) **)
fun term_vTs tm =
  fold_aterms (fn Free xT => cons xT | _ => I) tm [];

fun subsets i j =
  if i <= j then
    let
      fun merge xs [] = xs
        | merge [] ys = ys
        | merge (x::xs) (y::ys) = if length x >= length y then x::merge xs (y::ys)
            else y::merge (x::xs) ys;
      val is = subsets (i+1) j
    in merge (map (fn ks => i::ks) is) is end
  else [[]];
     
(* FIXME: should be in library - cprod = map_prod I *)
fun cprod ([], ys) = []
  | cprod (x :: xs, ys) = map (pair x) ys @ cprod (xs, ys);

fun cprods xss = List.foldr (map op :: o cprod) [[]] xss;

fun cprods_subset [] = [[]]
  | cprods_subset (xs :: xss) =
  let
    val yss = (cprods_subset xss)
  in maps (fn ys => map (fn x => cons x ys) xs) yss @ yss end
  
fun modes_of_term modes t =
  let
    val ks = map_index (fn (i, T) => (i + 1, NONE)) (binder_types (fastype_of t));
    val default = [Mode (([], ks), ks, [])];
    fun mk_modes name args = Option.map (maps (fn (m as (iss, is)) =>
        let
          val (args1, args2) =
            if length args < length iss then
              error ("Too few arguments for inductive predicate " ^ name)
            else chop (length iss) args;
          val k = length args2;
          val prfx = map (rpair NONE) (1 upto k)
        in
          if not (is_prefix op = prfx is) then [] else
          let val is' = map (fn (i, t) => (i - k, t)) (List.drop (is, k))
          in map (fn x => Mode (m, is', x)) (cprods (map
            (fn (NONE, _) => [NONE]
              | (SOME js, arg) => map SOME (filter
                  (fn Mode (_, js', _) => js=js') (modes_of_term modes arg)))
                    (iss ~~ args1)))
          end
        end)) (AList.lookup op = modes name)

  in
    case strip_comb (Envir.eta_contract t) of
      (Const (name, _), args) => the_default default (mk_modes name args)
    | (Var ((name, _), _), args) => the (mk_modes name args)
    | (Free (name, _), args) => the (mk_modes name args)
    | (Abs _, []) => error "Abs at param position" (* modes_of_param default modes t *)
    | _ => default
  end
  
fun select_mode_prem thy modes vs ps =
  find_first (is_some o snd) (ps ~~ map
    (fn Prem (us, t) => find_first (fn Mode (_, is, _) =>
          let
            val (in_ts, out_ts) = split_smode is us;
            val (out_ts', in_ts') = List.partition (is_constrt thy) out_ts;
            val vTs = maps term_vTs out_ts';
            val dupTs = map snd (duplicates (op =) vTs) @
              map_filter (AList.lookup (op =) vTs) vs;
          in
            subset (op =) (terms_vs (in_ts @ in_ts'), vs) andalso
            forall (is_eqT o fastype_of) in_ts' andalso
            subset (op =) (term_vs t, vs) andalso
            forall is_eqT dupTs
          end)
            (modes_of_term modes t handle Option =>
               error ("Bad predicate: " ^ Syntax.string_of_term_global thy t))
      | Negprem (us, t) => find_first (fn Mode (_, is, _) =>
<<<<<<< HEAD
            length us = length is andalso
            subset (op =) (terms_vs us, vs) andalso
            subset (op =) (term_vs t, vs))
=======
        is = map (rpair NONE) (1 upto length us) andalso
            terms_vs us subset vs andalso
            term_vs t subset vs)
>>>>>>> 08a6d13d
            (modes_of_term modes t handle Option =>
               error ("Bad predicate: " ^ Syntax.string_of_term_global thy t))
      | Sidecond t => if subset (op =) (term_vs t, vs) then SOME (Mode (([], []), [], []))
          else NONE
      ) ps);

fun fold_prem f (Prem (args, _)) = fold f args
  | fold_prem f (Negprem (args, _)) = fold f args
  | fold_prem f (Sidecond t) = f t

fun all_subsets [] = [[]]
  | all_subsets (x::xs) = let val xss' = all_subsets xs in xss' @ (map (cons x) xss') end

fun generator vTs v = 
  let
    val T = the (AList.lookup (op =) vTs v)
  in
    (Generator (v, T), Mode (([], []), [], []))
  end;

fun check_mode_clause with_generator thy param_vs modes gen_modes (iss, is) (ts, ps) =
  let
<<<<<<< HEAD
    (*
  val _ = tracing ("param_vs:" ^ commas param_vs)
  val _ = tracing ("iss:" ^
    commas (map (fn is => case is of SOME is => string_of_smode is | NONE => "NONE") iss))
    *)
    val modes' = modes @ map_filter
=======
    val modes' = modes @ List.mapPartial
>>>>>>> 08a6d13d
      (fn (_, NONE) => NONE | (v, SOME js) => SOME (v, [([], js)]))
        (param_vs ~~ iss);
    val gen_modes' = gen_modes @ map_filter
      (fn (_, NONE) => NONE | (v, SOME js) => SOME (v, [([], js)]))
        (param_vs ~~ iss);  
    val vTs = distinct (op =) ((fold o fold_prem) Term.add_frees ps (fold Term.add_frees ts []))
    val prem_vs = distinct (op =) ((fold o fold_prem) Term.add_free_names ps [])
    fun check_mode_prems acc_ps vs [] = SOME (acc_ps, vs)
      | check_mode_prems acc_ps vs ps = (case select_mode_prem thy modes' vs ps of
          NONE =>
            (if with_generator then
              (case select_mode_prem thy gen_modes' vs ps of
<<<<<<< HEAD
                SOME (p as Prem _, SOME mode) => check_mode_prems ((gen_prem p, mode) :: acc_ps) 
                  (case p of Prem (us, _) => union (op =) vs (terms_vs us) | _ => vs)
=======
                SOME (p as Prem _, SOME mode) => check_mode_prems ((p, mode) :: acc_ps) 
                  (case p of Prem (us, _) => vs union terms_vs us | _ => vs)
>>>>>>> 08a6d13d
                  (filter_out (equal p) ps)
              | _ =>
                  let 
                    val all_generator_vs = all_subsets (subtract (op =) vs prem_vs) |> sort (int_ord o (pairself length))
                  in
                    case (find_first (fn generator_vs => is_some
                      (select_mode_prem thy modes' (union (op =) vs generator_vs) ps)) all_generator_vs) of
                      SOME generator_vs => check_mode_prems ((map (generator vTs) generator_vs) @ acc_ps)
<<<<<<< HEAD
                        (union (op =) vs generator_vs) ps
                    | NONE => let
                    val _ = tracing ("ps:" ^ (commas
                    (map (fn p => string_of_moded_prem thy (p, Mode (([], []), [], []))) ps)))
                  in (*error "mode analysis failed"*)NONE end
                  end)
            else
              NONE)
        | SOME (p, SOME mode) => check_mode_prems ((if with_generator then param_gen_prem param_vs p else p, mode) :: acc_ps) 
            (case p of Prem (us, _) => union (op =) vs (terms_vs us) | _ => vs)
=======
                        (vs union generator_vs) ps
                    | NONE => NONE
                  end)
            else
              NONE)
        | SOME (p, SOME mode) => check_mode_prems ((p, mode) :: acc_ps) 
            (case p of Prem (us, _) => vs union terms_vs us | _ => vs)
>>>>>>> 08a6d13d
            (filter_out (equal p) ps))
    val (in_ts, in_ts') = List.partition (is_constrt thy) (fst (split_smode is ts));
    val in_vs = terms_vs in_ts;
    val concl_vs = terms_vs ts
  in
    if forall is_eqT (map snd (duplicates (op =) (maps term_vTs in_ts))) andalso
    forall (is_eqT o fastype_of) in_ts' then
      case check_mode_prems [] (union (op =) param_vs in_vs) ps of
         NONE => NONE
       | SOME (acc_ps, vs) =>
         if with_generator then
           SOME (ts, (rev acc_ps) @ (map (generator vTs) (subtract (op =) vs concl_vs)))
         else
           if subset (op =) (concl_vs, vs) then SOME (ts, rev acc_ps) else NONE
    else NONE
  end;

fun print_failed_mode options thy modes p m rs i =
  if show_mode_inference options then
    let
      val _ = Output.tracing ("Clause " ^ string_of_int (i + 1) ^ " of " ^
      p ^ " violates mode " ^ string_of_mode m)
      val _ = Output.tracing (string_of_clause thy p (nth rs i))
    in () end
  else ()

fun check_modes_pred options with_generator thy param_vs clauses modes gen_modes (p, ms) =
  let
    val rs = case AList.lookup (op =) clauses p of SOME rs => rs | NONE => []
  in (p, List.filter (fn m => case find_index
    (is_none o check_mode_clause with_generator thy param_vs modes gen_modes m) rs of
      ~1 => true
<<<<<<< HEAD
    | i => (tracing ("Clause " ^ string_of_int (i + 1) ^ " of " ^
      p ^ " violates mode " ^ string_of_mode m);
        tracing (commas (map (Syntax.string_of_term_global thy) (fst (nth rs i)))); false)) ms)
=======
    | i => (print_failed_mode options thy modes p m rs i; false)) ms)
>>>>>>> 08a6d13d
  end;

fun get_modes_pred with_generator thy param_vs clauses modes gen_modes (p, ms) =
  let
    val rs = case AList.lookup (op =) clauses p of SOME rs => rs | NONE => []
  in
    (p, map (fn m =>
      (m, map (the o check_mode_clause with_generator thy param_vs modes gen_modes m) rs)) ms)
  end;

fun fixp f (x : (string * mode list) list) =
  let val y = f x
  in if x = y then x else fixp f y end;

fun infer_modes options thy extra_modes all_modes param_vs clauses =
  let
    val modes =
      fixp (fn modes =>
        map (check_modes_pred options false thy param_vs clauses (modes @ extra_modes) []) modes)
          all_modes
  in
    map (get_modes_pred false thy param_vs clauses (modes @ extra_modes) []) modes
  end;

fun remove_from rem [] = []
  | remove_from rem ((k, vs) :: xs) =
    (case AList.lookup (op =) rem k of
      NONE => (k, vs)
    | SOME vs' => (k, subtract (op =) vs' vs))
    :: remove_from rem xs
    
fun infer_modes_with_generator options thy extra_modes all_modes param_vs clauses =
  let
    val prednames = map fst clauses
    val extra_modes' = all_modes_of thy
    val gen_modes = all_generator_modes_of thy
      |> filter_out (fn (name, _) => member (op =) prednames name)
    val starting_modes = remove_from extra_modes' all_modes
    fun eq_mode (m1, m2) = (m1 = m2)
    val modes =
      fixp (fn modes =>
        map (check_modes_pred options true thy param_vs clauses extra_modes' (gen_modes @ modes)) modes)
         starting_modes
  in
    AList.join (op =)
    (fn _ => fn ((mps1, mps2)) =>
      merge (fn ((m1, _), (m2, _)) => eq_mode (m1, m2)) (mps1, mps2))
    (infer_modes options thy extra_modes all_modes param_vs clauses,
    map (get_modes_pred true thy param_vs clauses extra_modes (gen_modes @ modes)) modes)
  end;

(* term construction *)

fun mk_v (names, vs) s T = (case AList.lookup (op =) vs s of
      NONE => (Free (s, T), (names, (s, [])::vs))
    | SOME xs =>
        let
          val s' = Name.variant names s;
          val v = Free (s', T)
        in
          (v, (s'::names, AList.update (op =) (s, v::xs) vs))
        end);

fun distinct_v (Free (s, T)) nvs = mk_v nvs s T
  | distinct_v (t $ u) nvs =
      let
        val (t', nvs') = distinct_v t nvs;
        val (u', nvs'') = distinct_v u nvs';
      in (t' $ u', nvs'') end
  | distinct_v x nvs = (x, nvs);

(** specific rpred functions -- move them to the correct place in this file *)

fun mk_Eval_of additional_arguments ((x, T), NONE) names = (x, names)
  | mk_Eval_of additional_arguments ((x, T), SOME mode) names =
	let
    val Ts = binder_types T
    (*val argnames = Name.variant_list names
        (map (fn i => "x" ^ string_of_int i) (1 upto (length Ts)));
    val args = map Free (argnames ~~ Ts)
    val (inargs, outargs) = split_smode mode args*)
		fun mk_split_lambda [] t = lambda (Free (Name.variant names "x", HOLogic.unitT)) t
			| mk_split_lambda [x] t = lambda x t
			| mk_split_lambda xs t =
			let
				fun mk_split_lambda' (x::y::[]) t = HOLogic.mk_split (lambda x (lambda y t))
					| mk_split_lambda' (x::xs) t = HOLogic.mk_split (lambda x (mk_split_lambda' xs t))
			in
				mk_split_lambda' xs t
			end;
  	fun mk_arg (i, T) =
		  let
	  	  val vname = Name.variant names ("x" ^ string_of_int i)
		    val default = Free (vname, T)
		  in 
		    case AList.lookup (op =) mode i of
		      NONE => (([], [default]), [default])
			  | SOME NONE => (([default], []), [default])
			  | SOME (SOME pis) =>
				  case HOLogic.strip_tupleT T of
						[] => error "pair mode but unit tuple" (*(([default], []), [default])*)
					| [_] => error "pair mode but not a tuple" (*(([default], []), [default])*)
					| Ts =>
					  let
							val vnames = Name.variant_list names
								(map (fn j => "x" ^ string_of_int i ^ "p" ^ string_of_int j)
									(1 upto length Ts))
							val args = map Free (vnames ~~ Ts)
							fun split_args (i, arg) (ins, outs) =
							  if member (op =) pis i then
							    (arg::ins, outs)
								else
								  (ins, arg::outs)
							val (inargs, outargs) = fold_rev split_args ((1 upto length Ts) ~~ args) ([], [])
							fun tuple args = if null args then [] else [HOLogic.mk_tuple args]
						in ((tuple inargs, tuple outargs), args) end
			end
		val (inoutargs, args) = split_list (map mk_arg (1 upto (length Ts) ~~ Ts))
    val (inargs, outargs) = pairself flat (split_list inoutargs)
		val r = PredicateCompFuns.mk_Eval 
      (list_comb (x, inargs @ additional_arguments), HOLogic.mk_tuple outargs)
    val t = fold_rev mk_split_lambda args r
  in
    (t, names)
  end;

fun compile_arg compilation_modifiers compfuns additional_arguments thy param_vs iss arg = 
  let
    fun map_params (t as Free (f, T)) =
      if member (op =) param_vs f then
        case (the (AList.lookup (op =) (param_vs ~~ iss) f)) of
          SOME is =>
            let
              val T' = #funT_of compilation_modifiers compfuns ([], is) T
            in fst (mk_Eval_of additional_arguments ((Free (f, T'), T), SOME is) []) end
        | NONE => t
      else t
      | map_params t = t
    in map_aterms map_params arg end

fun compile_match compilation_modifiers compfuns additional_arguments param_vs iss thy eqs eqs' out_ts success_t =
  let
    val eqs'' = maps mk_eq eqs @ eqs'
    val eqs'' =
      map (compile_arg compilation_modifiers compfuns additional_arguments thy param_vs iss) eqs''
    val names = fold Term.add_free_names (success_t :: eqs'' @ out_ts) [];
    val name = Name.variant names "x";
    val name' = Name.variant (name :: names) "y";
    val T = HOLogic.mk_tupleT (map fastype_of out_ts);
    val U = fastype_of success_t;
    val U' = dest_predT compfuns U;
    val v = Free (name, T);
    val v' = Free (name', T);
  in
    lambda v (fst (Datatype.make_case
      (ProofContext.init thy) DatatypeCase.Quiet [] v
      [(HOLogic.mk_tuple out_ts,
        if null eqs'' then success_t
        else Const (@{const_name HOL.If}, HOLogic.boolT --> U --> U --> U) $
          foldr1 HOLogic.mk_conj eqs'' $ success_t $
            mk_bot compfuns U'),
       (v', mk_bot compfuns U')]))
  end;

(*FIXME function can be removed*)
fun mk_funcomp f t =
  let
    val names = Term.add_free_names t [];
    val Ts = binder_types (fastype_of t);
    val vs = map Free
      (Name.variant_list names (replicate (length Ts) "x") ~~ Ts)
  in
    fold_rev lambda vs (f (list_comb (t, vs)))
  end;

fun compile_param compilation_modifiers compfuns thy (NONE, t) = t
  | compile_param compilation_modifiers compfuns thy (m as SOME (Mode (mode, _, ms)), t) =
   let
     val (f, args) = strip_comb (Envir.eta_contract t)
     val (params, args') = chop (length ms) args
     val params' = map (compile_param compilation_modifiers compfuns thy) (ms ~~ params)
     val f' =
       case f of
         Const (name, T) => Const (#const_name_of compilation_modifiers thy name mode,
           #funT_of compilation_modifiers compfuns mode T)
       | Free (name, T) => Free (name, #funT_of compilation_modifiers compfuns mode T)
       | _ => error ("PredicateCompiler: illegal parameter term")
   in
     list_comb (f', params' @ args')
   end

fun compile_expr compilation_modifiers compfuns thy ((Mode (mode, _, ms)), t) inargs additional_arguments =
  case strip_comb t of
    (Const (name, T), params) =>
       let
         val params' = map (compile_param compilation_modifiers compfuns thy) (ms ~~ params)
           (*val mk_fun_of = if depth_limited then mk_depth_limited_fun_of else mk_fun_of*)
         val name' = #const_name_of compilation_modifiers thy name mode
         val T' = #funT_of compilation_modifiers compfuns mode T
       in
         (list_comb (Const (name', T'), params' @ inargs @ additional_arguments))
       end
  | (Free (name, T), params) =>
    list_comb (Free (name, #funT_of compilation_modifiers compfuns mode T), params @ inargs @ additional_arguments)

fun compile_clause compilation_modifiers compfuns thy all_vs param_vs additional_arguments (iss, is) inp (ts, moded_ps) =
  let
    val compile_match = compile_match compilation_modifiers compfuns additional_arguments param_vs iss thy
    fun check_constrt t (names, eqs) =
      if is_constrt thy t then (t, (names, eqs)) else
        let
          val s = Name.variant names "x"
          val v = Free (s, fastype_of t)
        in (v, (s::names, HOLogic.mk_eq (v, t)::eqs)) end;

    val (in_ts, out_ts) = split_smode is ts;
    val (in_ts', (all_vs', eqs)) =
      fold_map check_constrt in_ts (all_vs, []);

    fun compile_prems out_ts' vs names [] =
          let
            val (out_ts'', (names', eqs')) =
              fold_map check_constrt out_ts' (names, []);
            val (out_ts''', (names'', constr_vs)) = fold_map distinct_v
              out_ts'' (names', map (rpair []) vs);
          in
            compile_match constr_vs (eqs @ eqs') out_ts'''
              (mk_single compfuns (HOLogic.mk_tuple out_ts))
          end
      | compile_prems out_ts vs names ((p, mode as Mode ((_, is), _, _)) :: ps) =
          let
            val vs' = distinct (op =) (flat (vs :: map term_vs out_ts));
            val (out_ts', (names', eqs)) =
              fold_map check_constrt out_ts (names, [])
            val (out_ts'', (names'', constr_vs')) = fold_map distinct_v
              out_ts' ((names', map (rpair []) vs))
            val additional_arguments' =
              #transform_additional_arguments compilation_modifiers p additional_arguments
            val (compiled_clause, rest) = case p of
               Prem (us, t) =>
                 let
                   val (in_ts, out_ts''') = split_smode is us;
                   val in_ts = map (compile_arg compilation_modifiers compfuns additional_arguments
                     thy param_vs iss) in_ts
                   val u =
                     compile_expr compilation_modifiers compfuns thy (mode, t) in_ts additional_arguments'
                   val rest = compile_prems out_ts''' vs' names'' ps
                 in
                   (u, rest)
                 end
             | Negprem (us, t) =>
                 let
                   val (in_ts, out_ts''') = split_smode is us
                   val in_ts = map (compile_arg compilation_modifiers compfuns additional_arguments
                     thy param_vs iss) in_ts
                   val u = mk_not compfuns
                     (compile_expr compilation_modifiers compfuns thy (mode, t) in_ts additional_arguments')
                   val rest = compile_prems out_ts''' vs' names'' ps
                 in
                   (u, rest)
                 end
             | Sidecond t =>
                 let
                   val t = compile_arg compilation_modifiers compfuns additional_arguments
                     thy param_vs iss t
                   val rest = compile_prems [] vs' names'' ps;
                 in
                   (mk_if compfuns t, rest)
                 end
             | Generator (v, T) =>
                 let
                   val [size] = additional_arguments
                   val u = lift_random (HOLogic.mk_random T size)
                   val rest = compile_prems [Free (v, T)]  vs' names'' ps;
                 in
                   (u, rest)
                 end
          in
            compile_match constr_vs' eqs out_ts''
              (mk_bind compfuns (compiled_clause, rest))
          end
    val prem_t = compile_prems in_ts' param_vs all_vs' moded_ps;
  in
    mk_bind compfuns (mk_single compfuns inp, prem_t)
  end

fun compile_pred compilation_modifiers compfuns thy all_vs param_vs s T mode moded_cls =
  let
	  val (Ts1, Ts2) = chop (length (fst mode)) (binder_types T)
    val (Us1, Us2) = split_smodeT (snd mode) Ts2
    val Ts1' =
      map2 (fn NONE => I | SOME is => #funT_of compilation_modifiers compfuns ([], is)) (fst mode) Ts1
    fun mk_input_term (i, NONE) =
		    [Free (Name.variant (all_vs @ param_vs) ("x" ^ string_of_int i), nth Ts2 (i - 1))]
		  | mk_input_term (i, SOME pis) = case HOLogic.strip_tupleT (nth Ts2 (i - 1)) of
						   [] => error "strange unit input"
					   | [T] => [Free (Name.variant (all_vs @ param_vs) ("x" ^ string_of_int i), nth Ts2 (i - 1))]
						 | Ts => let
							 val vnames = Name.variant_list (all_vs @ param_vs)
								(map (fn j => "x" ^ string_of_int i ^ "p" ^ string_of_int j)
									pis)
						 in if null pis then []
						   else [HOLogic.mk_tuple (map Free (vnames ~~ map (fn j => nth Ts (j - 1)) pis))] end
		val in_ts = maps mk_input_term (snd mode)
    val params = map2 (fn s => fn T => Free (s, T)) param_vs Ts1'
    val additional_arguments = #additional_arguments compilation_modifiers (all_vs @ param_vs)
    val cl_ts =
      map (compile_clause compilation_modifiers compfuns
        thy all_vs param_vs additional_arguments mode (HOLogic.mk_tuple in_ts)) moded_cls;
    val compilation = #wrap_compilation compilation_modifiers compfuns s T mode additional_arguments
      (if null cl_ts then
        mk_bot compfuns (HOLogic.mk_tupleT Us2)
      else foldr1 (mk_sup compfuns) cl_ts)
    val fun_const =
      Const (#const_name_of compilation_modifiers thy s mode,
        #funT_of compilation_modifiers compfuns mode T)
  in
    HOLogic.mk_Trueprop
      (HOLogic.mk_eq (list_comb (fun_const, params @ in_ts @ additional_arguments), compilation))
  end;

(* special setup for simpset *)                  
val HOL_basic_ss' = HOL_basic_ss addsimps (@{thms "HOL.simp_thms"} @ [@{thm Pair_eq}])
  setSolver (mk_solver "all_tac_solver" (fn _ => fn _ => all_tac))
	setSolver (mk_solver "True_solver" (fn _ => rtac @{thm TrueI}))

(* Definition of executable functions and their intro and elim rules *)

fun print_arities arities = tracing ("Arities:\n" ^
  cat_lines (map (fn (s, (ks, k)) => s ^ ": " ^
    space_implode " -> " (map
      (fn NONE => "X" | SOME k' => string_of_int k')
        (ks @ [SOME k]))) arities));

fun create_intro_elim_rule (mode as (iss, is)) defthm mode_id funT pred thy =
let
  val Ts = binder_types (fastype_of pred)
  val funtrm = Const (mode_id, funT)
  val (Ts1, Ts2) = chop (length iss) Ts;
  val Ts1' = map2 (fn NONE => I | SOME is => funT_of (PredicateCompFuns.compfuns) ([], is)) iss Ts1
	val param_names = Name.variant_list []
    (map (fn i => "x" ^ string_of_int i) (1 upto (length Ts1)));
  val params = map Free (param_names ~~ Ts1')
	fun mk_args (i, T) argnames =
    let
		  val vname = Name.variant (param_names @ argnames) ("x" ^ string_of_int (length Ts1' + i))
		  val default = (Free (vname, T), vname :: argnames)
	  in
  	  case AList.lookup (op =) is i of
						 NONE => default
					 | SOME NONE => default
        	 | SOME (SOME pis) =>
					   case HOLogic.strip_tupleT T of
						   [] => default
					   | [_] => default
						 | Ts => 
						let
							val vnames = Name.variant_list (param_names @ argnames)
								(map (fn j => "x" ^ string_of_int (length Ts1' + i) ^ "p" ^ string_of_int j)
									(1 upto (length Ts)))
						 in (HOLogic.mk_tuple (map Free (vnames ~~ Ts)), vnames  @ argnames) end
		end
	val (args, argnames) = fold_map mk_args (1 upto (length Ts2) ~~ Ts2) []
  val (inargs, outargs) = split_smode is args
  val param_names' = Name.variant_list (param_names @ argnames)
    (map (fn i => "p" ^ string_of_int i) (1 upto (length iss)))
  val param_vs = map Free (param_names' ~~ Ts1)
  val (params', names) = fold_map (mk_Eval_of []) ((params ~~ Ts1) ~~ iss) []
  val predpropI = HOLogic.mk_Trueprop (list_comb (pred, param_vs @ args))
  val predpropE = HOLogic.mk_Trueprop (list_comb (pred, params' @ args))
  val param_eqs = map (HOLogic.mk_Trueprop o HOLogic.mk_eq) (param_vs ~~ params')
  val funargs = params @ inargs
  val funpropE = HOLogic.mk_Trueprop (PredicateCompFuns.mk_Eval (list_comb (funtrm, funargs),
                  if null outargs then Free("y", HOLogic.unitT) else HOLogic.mk_tuple outargs))
  val funpropI = HOLogic.mk_Trueprop (PredicateCompFuns.mk_Eval (list_comb (funtrm, funargs),
                   HOLogic.mk_tuple outargs))
  val introtrm = Logic.list_implies (predpropI :: param_eqs, funpropI)
  val simprules = [defthm, @{thm eval_pred},
	  @{thm "split_beta"}, @{thm "fst_conv"}, @{thm "snd_conv"}, @{thm pair_collapse}]
  val unfolddef_tac = Simplifier.asm_full_simp_tac (HOL_basic_ss addsimps simprules) 1
  val introthm = Goal.prove (ProofContext.init thy) (argnames @ param_names @ param_names' @ ["y"]) [] introtrm (fn {...} => unfolddef_tac)
  val P = HOLogic.mk_Trueprop (Free ("P", HOLogic.boolT));
  val elimtrm = Logic.list_implies ([funpropE, Logic.mk_implies (predpropE, P)], P)
  val elimthm = Goal.prove (ProofContext.init thy) (argnames @ param_names @ param_names' @ ["y", "P"]) [] elimtrm (fn {...} => unfolddef_tac)
in
  (introthm, elimthm)
end;

fun create_constname_of_mode thy prefix name mode = 
  let
    fun string_of_mode mode = if null mode then "0"
      else space_implode "_" (map (fn (i, NONE) => string_of_int i | (i, SOME pis) => string_of_int i ^ "p"
        ^ space_implode "p" (map string_of_int pis)) mode)
    val HOmode = space_implode "_and_"
      (fold (fn NONE => I | SOME mode => cons (string_of_mode mode)) (fst mode) [])
  in
    (Sign.full_bname thy (prefix ^ (Long_Name.base_name name))) ^
      (if HOmode = "" then "_" else "_for_" ^ HOmode ^ "_yields_") ^ (string_of_mode (snd mode))
  end;

fun split_tupleT is T =
	let
		fun split_tuple' _ _ [] = ([], [])
			| split_tuple' is i (T::Ts) =
			(if i mem is then apfst else apsnd) (cons T)
				(split_tuple' is (i+1) Ts)
	in
	  split_tuple' is 1 (HOLogic.strip_tupleT T)
  end
	
fun mk_arg xin xout pis T =
  let
	  val n = length (HOLogic.strip_tupleT T)
		val ni = length pis
	  fun mk_proj i j t =
		  (if i = j then I else HOLogic.mk_fst)
			  (funpow (i - 1) HOLogic.mk_snd t)
	  fun mk_arg' i (si, so) = if i mem pis then
		    (mk_proj si ni xin, (si+1, so))
		  else
			  (mk_proj so (n - ni) xout, (si, so+1))
	  val (args, _) = fold_map mk_arg' (1 upto n) (1, 1)
	in
	  HOLogic.mk_tuple args
	end

fun create_definitions preds (name, modes) thy =
  let
    val compfuns = PredicateCompFuns.compfuns
    val T = AList.lookup (op =) preds name |> the
    fun create_definition (mode as (iss, is)) thy = let
      val mode_cname = create_constname_of_mode thy "" name mode
      val mode_cbasename = Long_Name.base_name mode_cname
      val Ts = binder_types T
      val (Ts1, Ts2) = chop (length iss) Ts
      val (Us1, Us2) =  split_smodeT is Ts2
      val Ts1' = map2 (fn NONE => I | SOME is => funT_of compfuns ([], is)) iss Ts1
      val funT = (Ts1' @ Us1) ---> (mk_predT compfuns (HOLogic.mk_tupleT Us2))
      val names = Name.variant_list []
        (map (fn i => "x" ^ string_of_int i) (1 upto (length Ts)));
			(* old *)
			(*
		  val xs = map Free (names ~~ (Ts1' @ Ts2))
      val (xparams, xargs) = chop (length iss) xs
      val (xins, xouts) = split_smode is xargs
			*)
			(* new *)
			val param_names = Name.variant_list []
			  (map (fn i => "x" ^ string_of_int i) (1 upto (length Ts1')))
		  val xparams = map Free (param_names ~~ Ts1')
      fun mk_vars (i, T) names =
			  let
				  val vname = Name.variant names ("x" ^ string_of_int (length Ts1' + i))
				in
					case AList.lookup (op =) is i of
						 NONE => ((([], [Free (vname, T)]), Free (vname, T)), vname :: names)
					 | SOME NONE => ((([Free (vname, T)], []), Free (vname, T)), vname :: names)
        	 | SOME (SOME pis) =>
					   let
						   val (Tins, Touts) = split_tupleT pis T
							 val name_in = Name.variant names ("x" ^ string_of_int (length Ts1' + i) ^ "in")
							 val name_out = Name.variant names ("x" ^ string_of_int (length Ts1' + i) ^ "out")
						   val xin = Free (name_in, HOLogic.mk_tupleT Tins)
							 val xout = Free (name_out, HOLogic.mk_tupleT Touts)
							 val xarg = mk_arg xin xout pis T
						 in (((if null Tins then [] else [xin], if null Touts then [] else [xout]), xarg), name_in :: name_out :: names) end
						 end
   	  val (xinoutargs, names) = fold_map mk_vars ((1 upto (length Ts2)) ~~ Ts2) param_names
      val (xinout, xargs) = split_list xinoutargs
			val (xins, xouts) = pairself flat (split_list xinout)
			val (xparams', names') = fold_map (mk_Eval_of []) ((xparams ~~ Ts1) ~~ iss) names
      fun mk_split_lambda [] t = lambda (Free (Name.variant names' "x", HOLogic.unitT)) t
        | mk_split_lambda [x] t = lambda x t
        | mk_split_lambda xs t =
        let
          fun mk_split_lambda' (x::y::[]) t = HOLogic.mk_split (lambda x (lambda y t))
            | mk_split_lambda' (x::xs) t = HOLogic.mk_split (lambda x (mk_split_lambda' xs t))
        in
          mk_split_lambda' xs t
        end;
      val predterm = PredicateCompFuns.mk_Enum (mk_split_lambda xouts
        (list_comb (Const (name, T), xparams' @ xargs)))
      val lhs = list_comb (Const (mode_cname, funT), xparams @ xins)
      val def = Logic.mk_equals (lhs, predterm)
      val ([definition], thy') = thy |>
        Sign.add_consts_i [(Binding.name mode_cbasename, funT, NoSyn)] |>
        PureThy.add_defs false [((Binding.name (mode_cbasename ^ "_def"), def), [])]
      val (intro, elim) =
        create_intro_elim_rule mode definition mode_cname funT (Const (name, T)) thy'
      in thy'
			  |> add_predfun name mode (mode_cname, definition, intro, elim)
        |> PureThy.store_thm (Binding.name (mode_cbasename ^ "I"), intro) |> snd
        |> PureThy.store_thm (Binding.name (mode_cbasename ^ "E"), elim)  |> snd
        |> Theory.checkpoint
      end;
  in
    fold create_definition modes thy
  end;

fun create_definitions_of_depth_limited_functions preds (name, modes) thy =
  let
    val T = AList.lookup (op =) preds name |> the
    fun create_definition mode thy =
      let
        val mode_cname = create_constname_of_mode thy "depth_limited_" name mode
        val funT = depth_limited_funT_of PredicateCompFuns.compfuns mode T
      in
        thy |> Sign.add_consts_i [(Binding.name (Long_Name.base_name mode_cname), funT, NoSyn)]
        |> set_depth_limited_function_name name mode mode_cname 
      end;
  in
    fold create_definition modes thy
  end;

fun generator_funT_of (iss, is) T =
  let
    val Ts = binder_types T
    val (paramTs, (inargTs, outargTs)) = split_modeT (iss, is) Ts
    val paramTs' = map2 (fn SOME is => generator_funT_of ([], is) | NONE => I) iss paramTs
  in
    (paramTs' @ inargTs @ [@{typ code_numeral}]) --->
      (mk_predT RPredCompFuns.compfuns (HOLogic.mk_tupleT outargTs))
  end

fun rpred_create_definitions preds (name, modes) thy =
  let
    val T = AList.lookup (op =) preds name |> the
    fun create_definition mode thy =
      let
        val mode_cname = create_constname_of_mode thy "gen_" name mode
        val funT = generator_funT_of mode T
      in
        thy |> Sign.add_consts_i [(Binding.name (Long_Name.base_name mode_cname), funT, NoSyn)]
        |> set_generator_name name mode mode_cname
      end;
  in
    fold create_definition modes thy
  end;
  
(* Proving equivalence of term *)

fun is_Type (Type _) = true
  | is_Type _ = false

(* returns true if t is an application of an datatype constructor *)
(* which then consequently would be splitted *)
(* else false *)
fun is_constructor thy t =
  if (is_Type (fastype_of t)) then
    (case Datatype.get_info thy ((fst o dest_Type o fastype_of) t) of
      NONE => false
    | SOME info => (let
      val constr_consts = maps (fn (_, (_, _, constrs)) => map fst constrs) (#descr info)
      val (c, _) = strip_comb t
      in (case c of
        Const (name, _) => name mem_string constr_consts
        | _ => false) end))
  else false

(* MAJOR FIXME:  prove_params should be simple
 - different form of introrule for parameters ? *)
fun prove_param thy (NONE, t) = TRY (rtac @{thm refl} 1)
  | prove_param thy (m as SOME (Mode (mode, is, ms)), t) =
  let
    val  (f, args) = strip_comb (Envir.eta_contract t)
    val (params, _) = chop (length ms) args
    val f_tac = case f of
      Const (name, T) => simp_tac (HOL_basic_ss addsimps 
         ([@{thm eval_pred}, (predfun_definition_of thy name mode),
         @{thm "split_eta"}, @{thm "split_beta"}, @{thm "fst_conv"},
				 @{thm "snd_conv"}, @{thm pair_collapse}, @{thm "Product_Type.split_conv"}])) 1
    | Free _ => TRY (rtac @{thm refl} 1)
    | Abs _ => error "prove_param: No valid parameter term"
  in
    REPEAT_DETERM (etac @{thm thin_rl} 1)
    THEN REPEAT_DETERM (rtac @{thm ext} 1)
    THEN print_tac "prove_param"
    THEN f_tac
    THEN print_tac "after simplification in prove_args"
    THEN (EVERY (map (prove_param thy) (ms ~~ params)))
    THEN (REPEAT_DETERM (atac 1))
  end

fun prove_expr thy (Mode (mode, is, ms), t, us) (premposition : int) =
  case strip_comb t of
    (Const (name, T), args) =>  
      let
        val introrule = predfun_intro_of thy name mode
        val (args1, args2) = chop (length ms) args
      in
        rtac @{thm bindI} 1
        THEN print_tac "before intro rule:"
        (* for the right assumption in first position *)
        THEN rotate_tac premposition 1
        THEN debug_tac (Display.string_of_thm (ProofContext.init thy) introrule)
        THEN rtac introrule 1
        THEN print_tac "after intro rule"
        (* work with parameter arguments *)
        THEN (atac 1)
        THEN (print_tac "parameter goal")
        THEN (EVERY (map (prove_param thy) (ms ~~ args1)))
        THEN (REPEAT_DETERM (atac 1))
      end
  | _ => rtac @{thm bindI} 1
	  THEN asm_full_simp_tac
		  (HOL_basic_ss' addsimps [@{thm "split_eta"}, @{thm "split_beta"}, @{thm "fst_conv"},
				 @{thm "snd_conv"}, @{thm pair_collapse}]) 1
	  THEN (atac 1)
	  THEN print_tac "after prove parameter call"
		

fun SOLVED tac st = FILTER (fn st' => nprems_of st' = nprems_of st - 1) tac st; 

fun SOLVEDALL tac st = FILTER (fn st' => nprems_of st' = 0) tac st

fun prove_match thy (out_ts : term list) = let
  fun get_case_rewrite t =
    if (is_constructor thy t) then let
      val case_rewrites = (#case_rewrites (Datatype.the_info thy
        ((fst o dest_Type o fastype_of) t)))
      in case_rewrites @ maps get_case_rewrite (snd (strip_comb t)) end
    else []
  val simprules = @{thm "unit.cases"} :: @{thm "prod.cases"} :: maps get_case_rewrite out_ts
(* replace TRY by determining if it necessary - are there equations when calling compile match? *)
in
   (* make this simpset better! *)
  asm_full_simp_tac (HOL_basic_ss' addsimps simprules) 1
  THEN print_tac "after prove_match:"
  THEN (DETERM (TRY (EqSubst.eqsubst_tac (ProofContext.init thy) [0] [@{thm "HOL.if_P"}] 1
         THEN (REPEAT_DETERM (rtac @{thm conjI} 1 THEN (SOLVED (asm_simp_tac HOL_basic_ss 1))))
         THEN (SOLVED (asm_simp_tac HOL_basic_ss 1)))))
  THEN print_tac "after if simplification"
end;

(* corresponds to compile_fun -- maybe call that also compile_sidecond? *)

fun prove_sidecond thy modes t =
  let
    fun preds_of t nameTs = case strip_comb t of 
      (f as Const (name, T), args) =>
        if AList.defined (op =) modes name then (name, T) :: nameTs
          else fold preds_of args nameTs
      | _ => nameTs
    val preds = preds_of t []
    val defs = map
      (fn (pred, T) => predfun_definition_of thy pred
        ([], map (rpair NONE) (1 upto (length (binder_types T)))))
        preds
  in 
    (* remove not_False_eq_True when simpset in prove_match is better *)
    simp_tac (HOL_basic_ss addsimps
      (@{thms "HOL.simp_thms"} @ (@{thm not_False_eq_True} :: @{thm eval_pred} :: defs))) 1 
    (* need better control here! *)
  end

fun prove_clause options thy nargs modes (iss, is) (_, clauses) (ts, moded_ps) =
  let
    val (in_ts, clause_out_ts) = split_smode is ts;
    fun prove_prems out_ts [] =
      (prove_match thy out_ts)
			THEN print_tac "before simplifying assumptions"
      THEN asm_full_simp_tac HOL_basic_ss' 1
			THEN print_tac "before single intro rule"
      THEN (rtac (if null clause_out_ts then @{thm singleI_unit} else @{thm singleI}) 1)
    | prove_prems out_ts ((p, mode as Mode ((iss, is), _, param_modes)) :: ps) =
      let
        val premposition = (find_index (equal p) clauses) + nargs
        val rest_tac = (case p of Prem (us, t) =>
            let
              val (_, out_ts''') = split_smode is us
              val rec_tac = prove_prems out_ts''' ps
            in
              print_tac "before clause:"
              THEN asm_simp_tac HOL_basic_ss 1
              THEN print_tac "before prove_expr:"
              THEN prove_expr thy (mode, t, us) premposition
              THEN print_tac "after prove_expr:"
              THEN rec_tac
            end
          | Negprem (us, t) =>
            let
              val (_, out_ts''') = split_smode is us
              val rec_tac = prove_prems out_ts''' ps
              val name = (case strip_comb t of (Const (c, _), _) => SOME c | _ => NONE)
              val (_, params) = strip_comb t
            in
              rtac @{thm bindI} 1
              THEN (if (is_some name) then
                  simp_tac (HOL_basic_ss addsimps [predfun_definition_of thy (the name) (iss, is)]) 1
                  THEN rtac @{thm not_predI} 1
                  THEN simp_tac (HOL_basic_ss addsimps [@{thm not_False_eq_True}]) 1
                  THEN (REPEAT_DETERM (atac 1))
                  (* FIXME: work with parameter arguments *)
                  THEN (EVERY (map (prove_param thy) (param_modes ~~ params)))
                else
                  rtac @{thm not_predI'} 1)
                  THEN simp_tac (HOL_basic_ss addsimps [@{thm not_False_eq_True}]) 1
              THEN rec_tac
            end
          | Sidecond t =>
           rtac @{thm bindI} 1
           THEN rtac @{thm if_predI} 1
           THEN print_tac "before sidecond:"
           THEN prove_sidecond thy modes t
           THEN print_tac "after sidecond:"
           THEN prove_prems [] ps)
      in (prove_match thy out_ts)
          THEN rest_tac
      end;
    val prems_tac = prove_prems in_ts moded_ps
  in
    print_tac' options "Proving clause..."
    THEN rtac @{thm bindI} 1
    THEN rtac @{thm singleI} 1
    THEN prems_tac
  end;

fun select_sup 1 1 = []
  | select_sup _ 1 = [rtac @{thm supI1}]
  | select_sup n i = (rtac @{thm supI2})::(select_sup (n - 1) (i - 1));

fun prove_one_direction options thy clauses preds modes pred mode moded_clauses =
  let
    val T = the (AList.lookup (op =) preds pred)
    val nargs = length (binder_types T) - nparams_of thy pred
    val pred_case_rule = the_elim_of thy pred
  in
    REPEAT_DETERM (CHANGED (rewtac @{thm "split_paired_all"}))
		THEN print_tac' options "before applying elim rule"
    THEN etac (predfun_elim_of thy pred mode) 1
    THEN etac pred_case_rule 1
    THEN (EVERY (map
           (fn i => EVERY' (select_sup (length moded_clauses) i) i) 
             (1 upto (length moded_clauses))))
    THEN (EVERY (map2 (prove_clause options thy nargs modes mode) clauses moded_clauses))
    THEN print_tac "proved one direction"
  end;

(** Proof in the other direction **)

fun prove_match2 thy out_ts = let
  fun split_term_tac (Free _) = all_tac
    | split_term_tac t =
      if (is_constructor thy t) then let
        val info = Datatype.the_info thy ((fst o dest_Type o fastype_of) t)
        val num_of_constrs = length (#case_rewrites info)
        (* special treatment of pairs -- because of fishing *)
        val split_rules = case (fst o dest_Type o fastype_of) t of
          "*" => [@{thm prod.split_asm}] 
          | _ => PureThy.get_thms thy (((fst o dest_Type o fastype_of) t) ^ ".split_asm")
        val (_, ts) = strip_comb t
      in
        (print_tac ("Term " ^ (Syntax.string_of_term_global thy t) ^ 
          "splitting with rules \n" ^
        commas (map (Display.string_of_thm_global thy) split_rules)))
        THEN TRY ((Splitter.split_asm_tac split_rules 1)
        THEN (print_tac "after splitting with split_asm rules")
        (* THEN (Simplifier.asm_full_simp_tac HOL_basic_ss 1)
          THEN (DETERM (TRY (etac @{thm Pair_inject} 1)))*)
          THEN (REPEAT_DETERM_N (num_of_constrs - 1) (etac @{thm botE} 1 ORELSE etac @{thm botE} 2)))
        THEN (assert_tac (Max_number_of_subgoals 2))
        THEN (EVERY (map split_term_tac ts))
      end
    else all_tac
  in
    split_term_tac (HOLogic.mk_tuple out_ts)
    THEN (DETERM (TRY ((Splitter.split_asm_tac [@{thm "split_if_asm"}] 1) THEN (etac @{thm botE} 2))))
  end

(* VERY LARGE SIMILIRATIY to function prove_param 
-- join both functions
*)
(* TODO: remove function *)

fun prove_param2 thy (NONE, t) = all_tac 
  | prove_param2 thy (m as SOME (Mode (mode, is, ms)), t) = let
    val  (f, args) = strip_comb (Envir.eta_contract t)
    val (params, _) = chop (length ms) args
    val f_tac = case f of
        Const (name, T) => full_simp_tac (HOL_basic_ss addsimps 
           (@{thm eval_pred}::(predfun_definition_of thy name mode)
           :: @{thm "Product_Type.split_conv"}::[])) 1
      | Free _ => all_tac
      | _ => error "prove_param2: illegal parameter term"
  in  
    print_tac "before simplification in prove_args:"
    THEN f_tac
    THEN print_tac "after simplification in prove_args"
    THEN (EVERY (map (prove_param2 thy) (ms ~~ params)))
  end


fun prove_expr2 thy (Mode (mode, is, ms), t) = 
  (case strip_comb t of
    (Const (name, T), args) =>
      etac @{thm bindE} 1
      THEN (REPEAT_DETERM (CHANGED (rewtac @{thm "split_paired_all"})))
      THEN print_tac "prove_expr2-before"
      THEN (debug_tac (Syntax.string_of_term_global thy
        (prop_of (predfun_elim_of thy name mode))))
      THEN (etac (predfun_elim_of thy name mode) 1)
      THEN print_tac "prove_expr2"
      THEN (EVERY (map (prove_param2 thy) (ms ~~ args)))
      THEN print_tac "finished prove_expr2"      
    | _ => etac @{thm bindE} 1)
    
(* FIXME: what is this for? *)
(* replace defined by has_mode thy pred *)
(* TODO: rewrite function *)
fun prove_sidecond2 thy modes t = let
  fun preds_of t nameTs = case strip_comb t of 
    (f as Const (name, T), args) =>
      if AList.defined (op =) modes name then (name, T) :: nameTs
        else fold preds_of args nameTs
    | _ => nameTs
  val preds = preds_of t []
  val defs = map
    (fn (pred, T) => predfun_definition_of thy pred 
      ([], map (rpair NONE) (1 upto (length (binder_types T)))))
      preds
  in
   (* only simplify the one assumption *)
   full_simp_tac (HOL_basic_ss' addsimps @{thm eval_pred} :: defs) 1 
   (* need better control here! *)
   THEN print_tac "after sidecond2 simplification"
   end
  
fun prove_clause2 thy modes pred (iss, is) (ts, ps) i =
  let
    val pred_intro_rule = nth (intros_of thy pred) (i - 1)
    val (in_ts, clause_out_ts) = split_smode is ts;
    fun prove_prems2 out_ts [] =
      print_tac "before prove_match2 - last call:"
      THEN prove_match2 thy out_ts
      THEN print_tac "after prove_match2 - last call:"
      THEN (etac @{thm singleE} 1)
      THEN (REPEAT_DETERM (etac @{thm Pair_inject} 1))
      THEN (asm_full_simp_tac HOL_basic_ss' 1)
      THEN (REPEAT_DETERM (etac @{thm Pair_inject} 1))
      THEN (asm_full_simp_tac HOL_basic_ss' 1)
      THEN SOLVED (print_tac "state before applying intro rule:"
      THEN (rtac pred_intro_rule 1)
      (* How to handle equality correctly? *)
      THEN (print_tac "state before assumption matching")
      THEN (REPEAT (atac 1 ORELSE 
         (CHANGED (asm_full_simp_tac (HOL_basic_ss' addsimps
					 [@{thm split_eta}, @{thm "split_beta"}, @{thm "fst_conv"}, @{thm "snd_conv"}, @{thm pair_collapse}]) 1)
          THEN print_tac "state after simp_tac:"))))
    | prove_prems2 out_ts ((p, mode as Mode ((iss, is), _, param_modes)) :: ps) =
      let
        val rest_tac = (case p of
          Prem (us, t) =>
          let
            val (_, out_ts''') = split_smode is us
            val rec_tac = prove_prems2 out_ts''' ps
          in
            (prove_expr2 thy (mode, t)) THEN rec_tac
          end
        | Negprem (us, t) =>
          let
            val (_, out_ts''') = split_smode is us
            val rec_tac = prove_prems2 out_ts''' ps
            val name = (case strip_comb t of (Const (c, _), _) => SOME c | _ => NONE)
            val (_, params) = strip_comb t
          in
            print_tac "before neg prem 2"
            THEN etac @{thm bindE} 1
            THEN (if is_some name then
                full_simp_tac (HOL_basic_ss addsimps [predfun_definition_of thy (the name) (iss, is)]) 1 
                THEN etac @{thm not_predE} 1
                THEN simp_tac (HOL_basic_ss addsimps [@{thm not_False_eq_True}]) 1
                THEN (EVERY (map (prove_param2 thy) (param_modes ~~ params)))
              else
                etac @{thm not_predE'} 1)
            THEN rec_tac
          end 
        | Sidecond t =>
          etac @{thm bindE} 1
          THEN etac @{thm if_predE} 1
          THEN prove_sidecond2 thy modes t 
          THEN prove_prems2 [] ps)
      in print_tac "before prove_match2:"
         THEN prove_match2 thy out_ts
         THEN print_tac "after prove_match2:"
         THEN rest_tac
      end;
    val prems_tac = prove_prems2 in_ts ps 
  in
    print_tac "starting prove_clause2"
    THEN etac @{thm bindE} 1
    THEN (etac @{thm singleE'} 1)
    THEN (TRY (etac @{thm Pair_inject} 1))
    THEN print_tac "after singleE':"
    THEN prems_tac
  end;
 
fun prove_other_direction options thy modes pred mode moded_clauses =
  let
    fun prove_clause clause i =
      (if i < length moded_clauses then etac @{thm supE} 1 else all_tac)
      THEN (prove_clause2 thy modes pred mode clause i)
  in
    (DETERM (TRY (rtac @{thm unit.induct} 1)))
     THEN (REPEAT_DETERM (CHANGED (rewtac @{thm split_paired_all})))
     THEN (rtac (predfun_intro_of thy pred mode) 1)
     THEN (REPEAT_DETERM (rtac @{thm refl} 2))
     THEN (if null moded_clauses then
         etac @{thm botE} 1
       else EVERY (map2 prove_clause moded_clauses (1 upto (length moded_clauses))))
  end;

(** proof procedure **)

fun prove_pred options thy clauses preds modes pred mode (moded_clauses, compiled_term) =
  let
    val ctxt = ProofContext.init thy
    val clauses = case AList.lookup (op =) clauses pred of SOME rs => rs | NONE => []
  in
    Goal.prove ctxt (Term.add_free_names compiled_term []) [] compiled_term
      (if not (skip_proof options) then
        (fn _ =>
        rtac @{thm pred_iffI} 1
<<<<<<< HEAD
        THEN print_tac "after pred_iffI"
        THEN prove_one_direction thy clauses preds modes pred mode moded_clauses
        THEN print_tac "proved one direction"
        THEN prove_other_direction thy modes pred mode moded_clauses
        THEN print_tac "proved other direction")
      else fn _ => Skip_Proof.cheat_tac thy)
=======
				THEN print_tac' options "after pred_iffI"
        THEN prove_one_direction options thy clauses preds modes pred mode moded_clauses
        THEN print_tac' options "proved one direction"
        THEN prove_other_direction options thy modes pred mode moded_clauses
        THEN print_tac' options "proved other direction")
      else (fn _ => setmp quick_and_dirty true SkipProof.cheat_tac thy))
>>>>>>> 08a6d13d
  end;

(* composition of mode inference, definition, compilation and proof *)

(** auxillary combinators for table of preds and modes **)

fun map_preds_modes f preds_modes_table =
  map (fn (pred, modes) =>
    (pred, map (fn (mode, value) => (mode, f pred mode value)) modes)) preds_modes_table

fun join_preds_modes table1 table2 =
  map_preds_modes (fn pred => fn mode => fn value =>
    (value, the (AList.lookup (op =) (the (AList.lookup (op =) table2 pred)) mode))) table1
    
fun maps_modes preds_modes_table =
  map (fn (pred, modes) =>
    (pred, map (fn (mode, value) => value) modes)) preds_modes_table  
    
fun compile_preds comp_modifiers compfuns thy all_vs param_vs preds moded_clauses =
  map_preds_modes (fn pred => compile_pred comp_modifiers compfuns thy all_vs param_vs pred
      (the (AList.lookup (op =) preds pred))) moded_clauses

fun prove options thy clauses preds modes moded_clauses compiled_terms =
  map_preds_modes (prove_pred options thy clauses preds modes)
    (join_preds_modes moded_clauses compiled_terms)

<<<<<<< HEAD
fun prove_by_skip thy _ _ _ _ compiled_terms =
  map_preds_modes (fn pred => fn mode => fn t => Drule.standard (Skip_Proof.make_thm thy t))
=======
fun prove_by_skip options thy _ _ _ _ compiled_terms =
  map_preds_modes (fn pred => fn mode => fn t => Drule.standard (setmp quick_and_dirty true (SkipProof.make_thm thy) t))
>>>>>>> 08a6d13d
    compiled_terms

fun dest_prem thy params t =
  (case strip_comb t of
    (v as Free _, ts) => if v mem params then Prem (ts, v) else Sidecond t
  | (c as Const (@{const_name Not}, _), [t]) => (case dest_prem thy params t of          
      Prem (ts, t) => Negprem (ts, t)
    | Negprem _ => error ("Double negation not allowed in premise: " ^ (Syntax.string_of_term_global thy (c $ t))) 
    | Sidecond t => Sidecond (c $ t))
  | (c as Const (s, _), ts) =>
    if is_registered thy s then
      let val (ts1, ts2) = chop (nparams_of thy s) ts
      in Prem (ts2, list_comb (c, ts1)) end
    else Sidecond t
  | _ => Sidecond t)
    
fun prepare_intrs thy prednames intros =
  let
    val intrs = map prop_of intros
    val nparams = nparams_of thy (hd prednames)
    val preds = map (fn c => Const (c, Sign.the_const_type thy c)) prednames
    val (preds, intrs) = unify_consts thy preds intrs
    val ([preds, intrs], _) = fold_burrow (Variable.import_terms false) [preds, intrs] (ProofContext.init thy)
    val preds = map dest_Const preds
    val extra_modes = all_modes_of thy |> filter_out (fn (name, _) => member (op =) prednames name)
    val params = case intrs of
        [] =>
          let
            val (paramTs, _) = chop nparams (binder_types (snd (hd preds)))
            val param_names = Name.variant_list [] (map (fn i => "p" ^ string_of_int i) (1 upto length paramTs))
          in map Free (param_names ~~ paramTs) end
      | intr :: _ => fst (chop nparams
        (snd (strip_comb (HOLogic.dest_Trueprop (Logic.strip_imp_concl intr)))))
    val param_vs = maps term_vs params
    val all_vs = terms_vs intrs
    fun add_clause intr (clauses, arities) =
    let
      val _ $ t = Logic.strip_imp_concl intr;
      val (Const (name, T), ts) = strip_comb t;
      val (ts1, ts2) = chop nparams ts;
      val prems = map (dest_prem thy params o HOLogic.dest_Trueprop) (Logic.strip_imp_prems intr);
      val (Ts, Us) = chop nparams (binder_types T)
    in
      (AList.update op = (name, these (AList.lookup op = clauses name) @
        [(ts2, prems)]) clauses,
       AList.update op = (name, (map (fn U => (case strip_type U of
                 (Rs as _ :: _, Type ("bool", [])) => SOME (length Rs)
               | _ => NONE)) Ts,
             length Us)) arities)
    end;
    val (clauses, arities) = fold add_clause intrs ([], []);
    fun modes_of_arities arities =
      (map (fn (s, (ks, k)) => (s, cprod (cprods (map
            (fn NONE => [NONE]
              | SOME k' => map SOME (map (map (rpair NONE)) (subsets 1 k'))) ks),
       map (map (rpair NONE)) (subsets 1 k)))) arities)
    fun modes_of_typ T =
      let
        val (Ts, Us) = chop nparams (binder_types T)
        fun all_smodes_of_typs Ts = cprods_subset (
          map_index (fn (i, U) =>
            case HOLogic.strip_tupleT U of
              [] => [(i + 1, NONE)]
            | [U] => [(i + 1, NONE)]
            | Us =>  (i + 1, NONE) ::
              (map (pair (i + 1) o SOME) (subtract (op =) [[], 1 upto (length Us)] (subsets 1 (length Us)))))
          Ts)
      in
        cprod (cprods (map (fn T => case strip_type T of
          (Rs as _ :: _, Type ("bool", [])) => map SOME (all_smodes_of_typs Rs) | _ => [NONE]) Ts),
           all_smodes_of_typs Us)
      end
    val all_modes = map (fn (s, T) => (s, modes_of_typ T)) preds
  in (preds, nparams, all_vs, param_vs, extra_modes, clauses, all_modes) end;

fun check_format_of_intro_rule thy intro =
  let
    val concl = Logic.strip_imp_concl (prop_of intro)
    val (p, args) = strip_comb (HOLogic.dest_Trueprop concl)
    val params = List.take (args, nparams_of thy (fst (dest_Const p)))
    fun check_arg arg = case HOLogic.strip_tupleT (fastype_of arg) of
      (Ts as _ :: _ :: _) =>
        if (length (HOLogic.strip_tuple arg) = length Ts) then true
        else
        error ("Format of introduction rule is invalid: tuples must be expanded:"
        ^ (Syntax.string_of_term_global thy arg) ^ " in " ^
        (Display.string_of_thm_global thy intro)) 
      | _ => true
    val prems = Logic.strip_imp_prems (prop_of intro)
    fun check_prem (Prem (args, _)) = forall check_arg args
      | check_prem (Negprem (args, _)) = forall check_arg args
      | check_prem _ = true
  in
    forall check_arg args andalso
    forall (check_prem o dest_prem thy params o HOLogic.dest_Trueprop) prems
  end

(*
fun check_intros_elim_match thy prednames =
  let
    fun check predname =
      let
        val intros = intros_of thy predname
        val elim = the_elim_of thy predname
        val nparams = nparams_of thy predname
        val elim' =
          (Drule.standard o (setmp quick_and_dirty true (SkipProof.make_thm thy)))
          (mk_casesrule (ProofContext.init thy) nparams intros)
      in
        if not (Thm.equiv_thm (elim, elim')) then
          error "Introduction and elimination rules do not match!"
        else true
      end
  in forall check prednames end
*)

(** main function of predicate compiler **)

fun add_equations_of steps options prednames thy =
  let
<<<<<<< HEAD
    val _ = tracing ("Starting predicate compiler for predicates " ^ commas prednames ^ "...")
    val _ = tracing (commas (map (Display.string_of_thm_global thy) (maps (intros_of thy) prednames)))
    val (preds, nparams, all_vs, param_vs, extra_modes, clauses, all_modes) =
      prepare_intrs thy prednames
    val _ = tracing "Infering modes..."
    val moded_clauses = #infer_modes steps thy extra_modes all_modes param_vs clauses 
=======
    val _ = print_step options ("Starting predicate compiler for predicates " ^ commas prednames ^ "...")
    val _ = tracing (commas (map (Display.string_of_thm_global thy) (maps (intros_of thy) prednames)))
      (*val _ = check_intros_elim_match thy prednames*)
      (*val _ = map (check_format_of_intro_rule thy) (maps (intros_of thy) prednames)*)
    val (preds, nparams, all_vs, param_vs, extra_modes, clauses, all_modes) =
      prepare_intrs thy prednames (maps (intros_of thy) prednames)
    val _ = print_step options "Infering modes..."
    val moded_clauses = #infer_modes steps options thy extra_modes all_modes param_vs clauses 
>>>>>>> 08a6d13d
    val modes = map (fn (p, mps) => (p, map fst mps)) moded_clauses
    val _ = check_expected_modes options modes
    val _ = print_modes modes
<<<<<<< HEAD
    val _ = print_moded_clauses thy moded_clauses
    val _ = tracing "Defining executable functions..."
    val thy' = fold (#create_definitions steps preds) modes thy
      |> Theory.checkpoint
    val _ = tracing "Compiling equations..."
    val compiled_terms =
      (#compile_preds steps) thy' all_vs param_vs preds moded_clauses
    val _ = print_compiled_terms thy' compiled_terms
    val _ = tracing "Proving equations..."
    val result_thms = #prove steps thy' clauses preds (extra_modes @ modes)
=======
      (*val _ = print_moded_clauses thy moded_clauses*)
    val _ = print_step options "Defining executable functions..."
    val thy' = fold (#create_definitions steps preds) modes thy
      |> Theory.checkpoint
    val _ = print_step options "Compiling equations..."
    val compiled_terms =
      (#compile_preds steps) thy' all_vs param_vs preds moded_clauses
    val _ = print_compiled_terms options thy' compiled_terms
    val _ = print_step options "Proving equations..."
    val result_thms = #prove steps options thy' clauses preds (extra_modes @ modes)
>>>>>>> 08a6d13d
      moded_clauses compiled_terms
    val qname = #qname steps
    val attrib = fn thy => Attrib.attribute_i thy (Attrib.internal (K (Thm.declaration_attribute
      (fn thm => Context.mapping (Code.add_eqn thm) I))))
    val thy'' = fold (fn (name, result_thms) => fn thy => snd (PureThy.add_thmss
      [((Binding.qualify true (Long_Name.base_name name) (Binding.name qname), result_thms),
        [attrib thy ])] thy))
      (maps_modes result_thms) thy'
      |> Theory.checkpoint
  in
    thy''
  end

fun extend' value_of edges_of key (G, visited) =
  let
    val (G', v) = case try (Graph.get_node G) key of
        SOME v => (G, v)
      | NONE => (Graph.new_node (key, value_of key) G, value_of key)
    val (G'', visited') = fold (extend' value_of edges_of) (subtract (op =) visited (edges_of (key, v)))
      (G', key :: visited) 
  in
    (fold (Graph.add_edge o (pair key)) (edges_of (key, v)) G'', visited')
  end;

fun extend value_of edges_of key G = fst (extend' value_of edges_of key (G, [])) 
  
fun gen_add_equations steps options names thy =
  let
    val thy' = PredData.map (fold (extend (fetch_pred_data thy) (depending_preds_of thy)) names) thy
      |> Theory.checkpoint;
    fun strong_conn_of gr keys =
      Graph.strong_conn (Graph.subgraph (member (op =) (Graph.all_succs gr keys)) gr)
    val scc = strong_conn_of (PredData.get thy') names
    val thy'' = fold_rev
      (fn preds => fn thy =>
        if #are_not_defined steps thy preds then
          add_equations_of steps options preds thy else thy)
      scc thy' |> Theory.checkpoint
  in thy'' end

(* different instantiantions of the predicate compiler *)

val predicate_comp_modifiers =
  {const_name_of = predfun_name_of,
  funT_of = funT_of,
  additional_arguments = K [],
  wrap_compilation = K (K (K (K (K I)))),
  transform_additional_arguments = K I
  }

val depth_limited_comp_modifiers =
  {const_name_of = depth_limited_function_name_of,
  funT_of = depth_limited_funT_of,
  additional_arguments = fn names =>
    let
      val [depth_name, polarity_name] = Name.variant_list names ["depth", "polarity"]
    in [Free (polarity_name, @{typ "bool"}), Free (depth_name, @{typ "code_numeral"})] end,
  wrap_compilation =
    fn compfuns => fn s => fn T => fn mode => fn additional_arguments => fn compilation =>
    let
      val [polarity, depth] = additional_arguments
      val (_, Ts2) = chop (length (fst mode)) (binder_types T)
      val (_, Us2) = split_smodeT (snd mode) Ts2
      val T' = mk_predT compfuns (HOLogic.mk_tupleT Us2)
      val if_const = Const (@{const_name "If"}, @{typ bool} --> T' --> T' --> T')
      val full_mode = null Us2
    in
      if_const $ HOLogic.mk_eq (depth, @{term "0 :: code_numeral"})
        $ (if_const $ polarity $ mk_bot compfuns (dest_predT compfuns T')
          $ (if full_mode then mk_single compfuns HOLogic.unit else Const (@{const_name undefined}, T')))
        $ compilation
    end,
  transform_additional_arguments =
    fn prem => fn additional_arguments =>
    let
      val [polarity, depth] = additional_arguments
      val polarity' = (case prem of Prem _ => I | Negprem _ => HOLogic.mk_not | _ => I) polarity
      val depth' =
        Const ("HOL.minus_class.minus", @{typ "code_numeral => code_numeral => code_numeral"})
          $ depth $ Const ("HOL.one_class.one", @{typ "Code_Numeral.code_numeral"})
    in [polarity', depth'] end
  }

val rpred_comp_modifiers =
  {const_name_of = generator_name_of,
  funT_of = K generator_funT_of,
  additional_arguments = fn names => [Free (Name.variant names "size", @{typ code_numeral})],
  wrap_compilation = K (K (K (K (K I)))),
  transform_additional_arguments = K I
  }


val add_equations = gen_add_equations
  {infer_modes = infer_modes,
  create_definitions = create_definitions,
  compile_preds = compile_preds predicate_comp_modifiers PredicateCompFuns.compfuns,
  prove = prove,
  are_not_defined = fn thy => forall (null o modes_of thy),
  qname = "equation"}

val add_depth_limited_equations = gen_add_equations
  {infer_modes = infer_modes,
  create_definitions = create_definitions_of_depth_limited_functions,
  compile_preds = compile_preds depth_limited_comp_modifiers PredicateCompFuns.compfuns,
  prove = prove_by_skip,
  are_not_defined = fn thy => forall (null o depth_limited_modes_of thy),
  qname = "depth_limited_equation"}

val add_quickcheck_equations = gen_add_equations
  {infer_modes = infer_modes_with_generator,
  create_definitions = rpred_create_definitions,
  compile_preds = compile_preds rpred_comp_modifiers RPredCompFuns.compfuns,
  prove = prove_by_skip,
  are_not_defined = fn thy => forall (null o rpred_modes_of thy),
  qname = "rpred_equation"}

(** user interface **)

(* code_pred_intro attribute *)

fun attrib f = Thm.declaration_attribute (fn thm => Context.mapping (f thm) I);

val code_pred_intros_attrib = attrib add_intro;


(*FIXME
- Naming of auxiliary rules necessary?
- add default code equations P x y z = P_i_i_i x y z
*)

val setup = PredData.put (Graph.empty) #>
  Attrib.setup @{binding code_pred_intros} (Scan.succeed (attrib add_intro))
    "adding alternative introduction rules for code generation of inductive predicates"
  (*FIXME name discrepancy in attribs and ML code*)
  (*FIXME intros should be better named intro*)

(* TODO: make TheoryDataFun to GenericDataFun & remove duplication of local theory and theory *)
fun generic_code_pred prep_const options raw_const lthy =
  let
    val thy = ProofContext.theory_of lthy
    val const = prep_const thy raw_const
    val lthy' = LocalTheory.theory (PredData.map
        (extend (fetch_pred_data thy) (depending_preds_of thy) const)) lthy
      |> LocalTheory.checkpoint
    val thy' = ProofContext.theory_of lthy'
    val preds = Graph.all_preds (PredData.get thy') [const] |> filter_out (has_elim thy')
    fun mk_cases const =
      let
        val T = Sign.the_const_type thy const
        val pred = Const (const, T)
        val nparams = nparams_of thy' const
        val intros = intros_of thy' const
      in mk_casesrule lthy' pred nparams intros end  
    val cases_rules = map mk_cases preds
    val cases =
      map (fn case_rule => RuleCases.Case {fixes = [],
        assumes = [("", Logic.strip_imp_prems case_rule)],
        binds = [], cases = []}) cases_rules
    val case_env = map2 (fn p => fn c => (Long_Name.base_name p, SOME c)) preds cases
    val lthy'' = lthy'
      |> fold Variable.auto_fixes cases_rules 
      |> ProofContext.add_cases true case_env
    fun after_qed thms goal_ctxt =
      let
        val global_thms = ProofContext.export goal_ctxt
          (ProofContext.init (ProofContext.theory_of goal_ctxt)) (map the_single thms)
      in
        goal_ctxt |> LocalTheory.theory (fold set_elim global_thms #>
          (if is_rpred options then
            (add_equations options [const] #>
            add_quickcheck_equations options [const])
           else if is_depth_limited options then
             add_depth_limited_equations options [const]
           else
             add_equations options [const]))
      end
  in
    Proof.theorem_i NONE after_qed (map (single o (rpair [])) cases_rules) lthy''
  end;

val code_pred = generic_code_pred (K I);
val code_pred_cmd = generic_code_pred Code.read_const

(* transformation for code generation *)

val eval_ref = Unsynchronized.ref (NONE : (unit -> term Predicate.pred) option);
val random_eval_ref = Unsynchronized.ref (NONE : (unit -> int * int -> term Predicate.pred * (int * int)) option);

(*FIXME turn this into an LCF-guarded preprocessor for comprehensions*)
(* TODO: *)
fun analyze_compr thy compfuns (depth_limit, random) t_compr =
  let
    val split = case t_compr of (Const (@{const_name Collect}, _) $ t) => t
      | _ => error ("Not a set comprehension: " ^ Syntax.string_of_term_global thy t_compr);
    val (body, Ts, fp) = HOLogic.strip_psplits split;
    val (pred as Const (name, T), all_args) = strip_comb body;
    val (params, args) = chop (nparams_of thy name) all_args;
    val user_mode = map_filter I (map_index
      (fn (i, t) => case t of Bound j => if j < length Ts then NONE
        else SOME (i+1) | _ => SOME (i+1)) args); (*FIXME dangling bounds should not occur*)
    val user_mode' = map (rpair NONE) user_mode
    val all_modes_of = if random then all_generator_modes_of else all_modes_of
      (*val compile_expr = if random then compile_gen_expr else compile_expr*)
    val modes = filter (fn Mode (_, is, _) => is = user_mode')
      (modes_of_term (all_modes_of thy) (list_comb (pred, params)));
    val m = case modes
     of [] => error ("No mode possible for comprehension "
                ^ Syntax.string_of_term_global thy t_compr)
      | [m] => m
      | m :: _ :: _ => (warning ("Multiple modes possible for comprehension "
                ^ Syntax.string_of_term_global thy t_compr); m);
    val (inargs, outargs) = split_smode user_mode' args;
    val additional_arguments =
      case depth_limit of
        NONE => (if random then [@{term "5 :: code_numeral"}] else [])
      | SOME d => [@{term "True"}, HOLogic.mk_number @{typ "code_numeral"} d]
    val comp_modifiers =
      case depth_limit of NONE => 
      (if random then rpred_comp_modifiers else predicate_comp_modifiers) | SOME _ => depth_limited_comp_modifiers
    val mk_fun_of = if random then mk_generator_of else
      if (is_some depth_limit) then mk_depth_limited_fun_of else mk_fun_of
    val t_pred = compile_expr comp_modifiers compfuns thy
      (m, list_comb (pred, params)) inargs additional_arguments;
    val t_eval = if null outargs then t_pred else
      let
        val outargs_bounds = map (fn Bound i => i) outargs;
        val outargsTs = map (nth Ts) outargs_bounds;
        val T_pred = HOLogic.mk_tupleT outargsTs;
        val T_compr = HOLogic.mk_ptupleT fp Ts;
        val arrange_bounds = map_index I outargs_bounds
          |> sort (prod_ord (K EQUAL) int_ord)
          |> map fst;
        val arrange = funpow (length outargs_bounds - 1) HOLogic.mk_split
          (Term.list_abs (map (pair "") outargsTs,
            HOLogic.mk_ptuple fp T_compr (map Bound arrange_bounds)))
      in mk_map compfuns T_pred T_compr arrange t_pred end
  in t_eval end;

fun eval thy (options as (depth_limit, random)) t_compr =
  let
    val compfuns = if random then RPredCompFuns.compfuns else PredicateCompFuns.compfuns
    val t = analyze_compr thy compfuns options t_compr;
    val T = dest_predT compfuns (fastype_of t);
    val t' = mk_map compfuns T HOLogic.termT (HOLogic.term_of_const T) t;
    val eval =
      if random then
        Code_ML.eval NONE ("Predicate_Compile_Core.random_eval_ref", random_eval_ref)
            (fn proc => fn g => fn s => g s |>> Predicate.map proc) thy t' []
          |> Random_Engine.run
      else
        Code_ML.eval NONE ("Predicate_Compile_Core.eval_ref", eval_ref) Predicate.map thy t' []
  in (T, eval) end;

fun values ctxt options k t_compr =
  let
    val thy = ProofContext.theory_of ctxt;
    val (T, ts) = eval thy options t_compr;
    val (ts, _) = Predicate.yieldn k ts;
    val setT = HOLogic.mk_setT T;
    val elemsT = HOLogic.mk_set T ts;
  in if k = ~1 orelse length ts < k then elemsT
    else Const (@{const_name Set.union}, setT --> setT --> setT) $ elemsT $ t_compr
  end;
  (*
fun random_values ctxt k t = 
  let
    val thy = ProofContext.theory_of ctxt
    val _ = 
  in
  end;
  *)
fun values_cmd modes options k raw_t state =
  let
    val ctxt = Toplevel.context_of state;
    val t = Syntax.read_term ctxt raw_t;
    val t' = values ctxt options k t;
    val ty' = Term.type_of t';
    val ctxt' = Variable.auto_fixes t' ctxt;
    val p = PrintMode.with_modes modes (fn () =>
      Pretty.block [Pretty.quote (Syntax.pretty_term ctxt' t'), Pretty.fbrk,
        Pretty.str "::", Pretty.brk 1, Pretty.quote (Syntax.pretty_typ ctxt' ty')]) ();
  in Pretty.writeln p end;

local structure P = OuterParse in

val opt_modes = Scan.optional (P.$$$ "(" |-- P.!!! (Scan.repeat1 P.xname --| P.$$$ ")")) [];

val _ = List.app OuterKeyword.keyword ["depth_limit", "random"]

val options =
  let
    val depth_limit = Scan.optional (P.$$$ "depth_limit" |-- P.$$$ "=" |-- P.nat >> SOME) NONE
    val random = Scan.optional (P.$$$ "random" >> K true) false
  in
    Scan.optional (P.$$$ "[" |-- depth_limit -- random --| P.$$$ "]") (NONE, false)
  end

val _ = OuterSyntax.improper_command "values" "enumerate and print comprehensions" OuterKeyword.diag
  (opt_modes -- options -- Scan.optional P.nat ~1 -- P.term
    >> (fn (((modes, options), k), t) => Toplevel.no_timing o Toplevel.keep
        (values_cmd modes options k t)));

end;

end;<|MERGE_RESOLUTION|>--- conflicted
+++ resolved
@@ -69,19 +69,14 @@
 
 (* debug stuff *)
 
-fun tracing s = (if ! Toplevel.debug then tracing s else ());
-
-<<<<<<< HEAD
-fun print_tac s = Seq.single; (*Tactical.print_tac s;*) (* (if ! Toplevel.debug then Tactical.print_tac s else Seq.single); *)
-fun debug_tac msg = Seq.single; (* (fn st => (tracing msg; Seq.single st)); *)
-=======
+fun tracing s = (if ! Toplevel.debug then Output.tracing s else ());
+
 fun print_tac s = Seq.single;
 
 fun print_tac' options s = 
   if show_proof_trace options then Tactical.print_tac s else Seq.single;
 
 fun debug_tac msg = Seq.single; (* (fn st => (Output.tracing msg; Seq.single st)); *)
->>>>>>> 08a6d13d
 
 datatype assertion = Max_number_of_subgoals of int
 fun assert_tac (Max_number_of_subgoals i) st =
@@ -338,16 +333,10 @@
 
 (* diagnostic display functions *)
 
-<<<<<<< HEAD
-fun print_modes modes = tracing ("Inferred modes:\n" ^
-  cat_lines (map (fn (s, ms) => s ^ ": " ^ commas (map
-    string_of_mode ms)) modes));
-=======
 fun print_modes modes =
   Output.tracing ("Inferred modes:\n" ^
     cat_lines (map (fn (s, ms) => s ^ ": " ^ commas (map
       string_of_mode ms)) modes));
->>>>>>> 08a6d13d
 
 fun print_pred_mode_table string_of_entry thy pred_mode_table =
   let
@@ -355,7 +344,7 @@
       ^ (string_of_entry pred mode entry)  
     fun print_pred (pred, modes) =
       "predicate " ^ pred ^ ": " ^ cat_lines (map (print_mode pred) modes)
-    val _ = tracing (cat_lines (map print_pred pred_mode_table))
+    val _ = Output.tracing (cat_lines (map print_pred pred_mode_table))
   in () end;
 
 fun string_of_prem thy (Prem (ts, p)) =
@@ -546,11 +535,6 @@
 
 fun preprocess_elim thy nparams elimrule =
   let
-<<<<<<< HEAD
-    val _ = tracing ("Preprocessing elimination rule "
-      ^ (Display.string_of_thm_global thy elimrule))
-=======
->>>>>>> 08a6d13d
     fun replace_eqs (Const ("Trueprop", _) $ (Const ("op =", T) $ lhs $ rhs)) =
        HOLogic.mk_Trueprop (Const (@{const_name Predicate.eq}, T) $ lhs $ rhs)
      | replace_eqs t = t
@@ -568,28 +552,11 @@
       end
     val cases' = map preprocess_case (tl prems)
     val elimrule' = Logic.list_implies ((hd prems) :: cases', Thm.concl_of elimrule)
-<<<<<<< HEAD
-    (*val _ =  tracing ("elimrule': "^ (Syntax.string_of_term_global thy elimrule'))*)
-    val bigeq = (Thm.symmetric (Conv.implies_concl_conv
-      (MetaSimplifier.rewrite true [@{thm Predicate.eq_is_eq}])
-        (cterm_of thy elimrule')))
-    (*
-    val _ = tracing ("bigeq:" ^ (Display.string_of_thm_global thy bigeq))   
-    val res = 
-    Thm.equal_elim bigeq elimrule
-    *)
-    (*
-    val t = (fn {...} => mycheat_tac thy 1)
-    val eq = Goal.prove (ProofContext.init thy) [] [] (Logic.mk_equals ((Thm.prop_of elimrule), elimrule')) t
-    *)
-    val _ = tracing "Preprocessed elimination rule"
-=======
     val bigeq = (Thm.symmetric (Conv.implies_concl_conv
       (MetaSimplifier.rewrite true [@{thm Predicate.eq_is_eq}])
         (cterm_of thy elimrule')))
     val tac = (fn _ => setmp quick_and_dirty true (SkipProof.cheat_tac thy))    
     val eq = Goal.prove ctxt' [] [] (Logic.mk_equals ((Thm.prop_of elimrule), elimrule')) tac
->>>>>>> 08a6d13d
   in
     Thm.equal_elim eq elimrule |> singleton (Variable.export ctxt' ctxt)
   end;
@@ -662,6 +629,7 @@
       |> filter (fn c => (not (c = key)) andalso (is_inductive_predicate thy c orelse is_registered thy c))
   end;
 
+
 (* code dependency graph *)
 (*
 fun dependencies_of thy name =
@@ -724,16 +692,6 @@
 
 fun register_intros (constname, pre_intros) thy =
   let
-<<<<<<< HEAD
-    val (c, T) = dest_Const (fst (strip_intro_concl 0 (prop_of (hd pre_intros))))
-    val _ = tracing ("Registering introduction rules of " ^ c)
-    val _ = tracing (commas (map (Display.string_of_thm_global thy) pre_intros))
-    val nparams = guess_nparams T
-    val pre_elim = 
-      (Drule.standard o Skip_Proof.make_thm thy)
-      (mk_casesrule (ProofContext.init thy) nparams pre_intros)
-  in register_predicate (pre_intros, pre_elim, nparams) thy end
-=======
     val T = Sign.the_const_type thy constname
     fun constname_of_intro intr = fst (dest_Const (fst (strip_intro_concl 0 (prop_of intr))))
     val _ = if not (forall (fn intr => constname_of_intro intr = constname) pre_intros) then
@@ -744,10 +702,9 @@
     val pred = Const (constname, T)
     val nparams = guess_nparams T
     val pre_elim = 
-      (Drule.standard o (setmp quick_and_dirty true (SkipProof.make_thm thy)))
+      (Drule.standard o SkipProof.make_thm thy)
       (mk_casesrule (ProofContext.init thy) pred nparams pre_intros)
   in register_predicate (constname, pre_intros, pre_elim, nparams) thy end
->>>>>>> 08a6d13d
 
 fun set_generator_name pred mode name = 
   let
@@ -1038,15 +995,9 @@
             (modes_of_term modes t handle Option =>
                error ("Bad predicate: " ^ Syntax.string_of_term_global thy t))
       | Negprem (us, t) => find_first (fn Mode (_, is, _) =>
-<<<<<<< HEAD
-            length us = length is andalso
+            is = map (rpair NONE) (1 upto length us) andalso
             subset (op =) (terms_vs us, vs) andalso
             subset (op =) (term_vs t, vs))
-=======
-        is = map (rpair NONE) (1 upto length us) andalso
-            terms_vs us subset vs andalso
-            term_vs t subset vs)
->>>>>>> 08a6d13d
             (modes_of_term modes t handle Option =>
                error ("Bad predicate: " ^ Syntax.string_of_term_global thy t))
       | Sidecond t => if subset (op =) (term_vs t, vs) then SOME (Mode (([], []), [], []))
@@ -1069,16 +1020,7 @@
 
 fun check_mode_clause with_generator thy param_vs modes gen_modes (iss, is) (ts, ps) =
   let
-<<<<<<< HEAD
-    (*
-  val _ = tracing ("param_vs:" ^ commas param_vs)
-  val _ = tracing ("iss:" ^
-    commas (map (fn is => case is of SOME is => string_of_smode is | NONE => "NONE") iss))
-    *)
     val modes' = modes @ map_filter
-=======
-    val modes' = modes @ List.mapPartial
->>>>>>> 08a6d13d
       (fn (_, NONE) => NONE | (v, SOME js) => SOME (v, [([], js)]))
         (param_vs ~~ iss);
     val gen_modes' = gen_modes @ map_filter
@@ -1091,13 +1033,8 @@
           NONE =>
             (if with_generator then
               (case select_mode_prem thy gen_modes' vs ps of
-<<<<<<< HEAD
-                SOME (p as Prem _, SOME mode) => check_mode_prems ((gen_prem p, mode) :: acc_ps) 
+                SOME (p as Prem _, SOME mode) => check_mode_prems ((p, mode) :: acc_ps) 
                   (case p of Prem (us, _) => union (op =) vs (terms_vs us) | _ => vs)
-=======
-                SOME (p as Prem _, SOME mode) => check_mode_prems ((p, mode) :: acc_ps) 
-                  (case p of Prem (us, _) => vs union terms_vs us | _ => vs)
->>>>>>> 08a6d13d
                   (filter_out (equal p) ps)
               | _ =>
                   let 
@@ -1106,26 +1043,13 @@
                     case (find_first (fn generator_vs => is_some
                       (select_mode_prem thy modes' (union (op =) vs generator_vs) ps)) all_generator_vs) of
                       SOME generator_vs => check_mode_prems ((map (generator vTs) generator_vs) @ acc_ps)
-<<<<<<< HEAD
                         (union (op =) vs generator_vs) ps
-                    | NONE => let
-                    val _ = tracing ("ps:" ^ (commas
-                    (map (fn p => string_of_moded_prem thy (p, Mode (([], []), [], []))) ps)))
-                  in (*error "mode analysis failed"*)NONE end
-                  end)
-            else
-              NONE)
-        | SOME (p, SOME mode) => check_mode_prems ((if with_generator then param_gen_prem param_vs p else p, mode) :: acc_ps) 
-            (case p of Prem (us, _) => union (op =) vs (terms_vs us) | _ => vs)
-=======
-                        (vs union generator_vs) ps
                     | NONE => NONE
                   end)
             else
               NONE)
         | SOME (p, SOME mode) => check_mode_prems ((p, mode) :: acc_ps) 
-            (case p of Prem (us, _) => vs union terms_vs us | _ => vs)
->>>>>>> 08a6d13d
+            (case p of Prem (us, _) => union (op =) vs (terms_vs us) | _ => vs)
             (filter_out (equal p) ps))
     val (in_ts, in_ts') = List.partition (is_constrt thy) (fst (split_smode is ts));
     val in_vs = terms_vs in_ts;
@@ -1158,13 +1082,7 @@
   in (p, List.filter (fn m => case find_index
     (is_none o check_mode_clause with_generator thy param_vs modes gen_modes m) rs of
       ~1 => true
-<<<<<<< HEAD
-    | i => (tracing ("Clause " ^ string_of_int (i + 1) ^ " of " ^
-      p ^ " violates mode " ^ string_of_mode m);
-        tracing (commas (map (Syntax.string_of_term_global thy) (fst (nth rs i)))); false)) ms)
-=======
     | i => (print_failed_mode options thy modes p m rs i; false)) ms)
->>>>>>> 08a6d13d
   end;
 
 fun get_modes_pred with_generator thy param_vs clauses modes gen_modes (p, ms) =
@@ -2087,21 +2005,12 @@
       (if not (skip_proof options) then
         (fn _ =>
         rtac @{thm pred_iffI} 1
-<<<<<<< HEAD
-        THEN print_tac "after pred_iffI"
-        THEN prove_one_direction thy clauses preds modes pred mode moded_clauses
-        THEN print_tac "proved one direction"
-        THEN prove_other_direction thy modes pred mode moded_clauses
-        THEN print_tac "proved other direction")
-      else fn _ => Skip_Proof.cheat_tac thy)
-=======
 				THEN print_tac' options "after pred_iffI"
         THEN prove_one_direction options thy clauses preds modes pred mode moded_clauses
         THEN print_tac' options "proved one direction"
         THEN prove_other_direction options thy modes pred mode moded_clauses
         THEN print_tac' options "proved other direction")
       else (fn _ => setmp quick_and_dirty true SkipProof.cheat_tac thy))
->>>>>>> 08a6d13d
   end;
 
 (* composition of mode inference, definition, compilation and proof *)
@@ -2128,13 +2037,8 @@
   map_preds_modes (prove_pred options thy clauses preds modes)
     (join_preds_modes moded_clauses compiled_terms)
 
-<<<<<<< HEAD
-fun prove_by_skip thy _ _ _ _ compiled_terms =
-  map_preds_modes (fn pred => fn mode => fn t => Drule.standard (Skip_Proof.make_thm thy t))
-=======
 fun prove_by_skip options thy _ _ _ _ compiled_terms =
   map_preds_modes (fn pred => fn mode => fn t => Drule.standard (setmp quick_and_dirty true (SkipProof.make_thm thy) t))
->>>>>>> 08a6d13d
     compiled_terms
 
 fun dest_prem thy params t =
@@ -2255,14 +2159,6 @@
 
 fun add_equations_of steps options prednames thy =
   let
-<<<<<<< HEAD
-    val _ = tracing ("Starting predicate compiler for predicates " ^ commas prednames ^ "...")
-    val _ = tracing (commas (map (Display.string_of_thm_global thy) (maps (intros_of thy) prednames)))
-    val (preds, nparams, all_vs, param_vs, extra_modes, clauses, all_modes) =
-      prepare_intrs thy prednames
-    val _ = tracing "Infering modes..."
-    val moded_clauses = #infer_modes steps thy extra_modes all_modes param_vs clauses 
-=======
     val _ = print_step options ("Starting predicate compiler for predicates " ^ commas prednames ^ "...")
     val _ = tracing (commas (map (Display.string_of_thm_global thy) (maps (intros_of thy) prednames)))
       (*val _ = check_intros_elim_match thy prednames*)
@@ -2271,22 +2167,9 @@
       prepare_intrs thy prednames (maps (intros_of thy) prednames)
     val _ = print_step options "Infering modes..."
     val moded_clauses = #infer_modes steps options thy extra_modes all_modes param_vs clauses 
->>>>>>> 08a6d13d
     val modes = map (fn (p, mps) => (p, map fst mps)) moded_clauses
     val _ = check_expected_modes options modes
     val _ = print_modes modes
-<<<<<<< HEAD
-    val _ = print_moded_clauses thy moded_clauses
-    val _ = tracing "Defining executable functions..."
-    val thy' = fold (#create_definitions steps preds) modes thy
-      |> Theory.checkpoint
-    val _ = tracing "Compiling equations..."
-    val compiled_terms =
-      (#compile_preds steps) thy' all_vs param_vs preds moded_clauses
-    val _ = print_compiled_terms thy' compiled_terms
-    val _ = tracing "Proving equations..."
-    val result_thms = #prove steps thy' clauses preds (extra_modes @ modes)
-=======
       (*val _ = print_moded_clauses thy moded_clauses*)
     val _ = print_step options "Defining executable functions..."
     val thy' = fold (#create_definitions steps preds) modes thy
@@ -2297,7 +2180,6 @@
     val _ = print_compiled_terms options thy' compiled_terms
     val _ = print_step options "Proving equations..."
     val result_thms = #prove steps options thy' clauses preds (extra_modes @ modes)
->>>>>>> 08a6d13d
       moded_clauses compiled_terms
     val qname = #qname steps
     val attrib = fn thy => Attrib.attribute_i thy (Attrib.internal (K (Thm.declaration_attribute
