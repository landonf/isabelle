--- conflicted
+++ resolved
@@ -879,16 +879,11 @@
         t1 = t2
     end
 
-<<<<<<< HEAD
-fun pretty_term_auto_global ctxt t =
-  let
-=======
 fun pretty_term_auto_global ctxt t0 =
   let
     val t = map_aterms (fn t as Const (s, _) =>
       if s = irrelevant orelse s = unknown then Term.dummy else t | t => t) t0
 
->>>>>>> 1ef01389
     fun add_fake_const s =
       Sign.declare_const_global ((Binding.name s, @{typ 'a}), NoSyn)
       #> #2
