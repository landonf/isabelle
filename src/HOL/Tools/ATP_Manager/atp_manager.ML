--- conflicted
+++ resolved
@@ -123,29 +123,6 @@
 val message_store_limit = 20;
 val message_display_limit = 5;
 
-<<<<<<< HEAD
-val atps = Unsynchronized.ref "e spass remote_vampire"; (* set in "ATP_Wrapper" *)
-val timeout = Unsynchronized.ref 60;
-val full_types = Unsynchronized.ref false;
-
-val _ =
-  ProofGeneralPgip.add_preference Preferences.category_proof
-    (Preferences.string_pref atps
-      "ATP: provers" "Default automatic provers (separated by whitespace)");
-
-val _ =
-  ProofGeneralPgip.add_preference Preferences.category_proof
-    (Preferences.int_pref timeout
-      "ATP: timeout" "ATPs will be interrupted after this time (in seconds)");
-
-val _ =
-  ProofGeneralPgip.add_preference Preferences.category_proof
-    (Preferences.bool_pref full_types
-      "ATP: full types" "ATPs will use full type information");
-
-
-=======
->>>>>>> 3f053e63
 
 (** thread management **)
 
