--- conflicted
+++ resolved
@@ -1078,13 +1078,8 @@
 
   unfolding permutes_sing
   apply (simp add: sign_swap_id permutation_swap_id sign_compose sign_id swap_id_eq)
-<<<<<<< HEAD
   apply (simp add: arith_simps(31)[symmetric] del: arith_simps(31))
-  by (simp add: ring_simps)
-=======
-  apply (simp add: arith_simps(31)[symmetric] of_int_minus of_int_1 del: arith_simps(31))
   by (simp add: field_simps)
->>>>>>> 15af82a5
 qed
 
 end