header {* Main HOL *}

theory Main
<<<<<<< HEAD
imports Plain Nitpick Predicate_Compile Recdef
=======
imports Plain Nitpick
>>>>>>> 202751a5
begin

text {*
  Classical Higher-order Logic -- only ``Main'', excluding real and
  complex numbers etc.
*}

text {* See further \cite{Nipkow-et-al:2002:tutorial} *}

end<|MERGE_RESOLUTION|>--- conflicted
+++ resolved
@@ -1,11 +1,7 @@
 header {* Main HOL *}
 
 theory Main
-<<<<<<< HEAD
-imports Plain Nitpick Predicate_Compile Recdef
-=======
 imports Plain Nitpick
->>>>>>> 202751a5
 begin
 
 text {*
