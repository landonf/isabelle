(*  Title:      Formal_Power_Series.thy
    Author:     Amine Chaieb, University of Cambridge
*)

header{* A formalization of formal power series *}

theory Formal_Power_Series
imports Main Fact Parity
begin

subsection {* The type of formal power series*}

typedef (open) 'a fps = "{f :: nat \<Rightarrow> 'a. True}"
  morphisms fps_nth Abs_fps
  by simp

notation fps_nth (infixl "$" 75)

lemma expand_fps_eq: "p = q \<longleftrightarrow> (\<forall>n. p $ n = q $ n)"
  by (simp add: fps_nth_inject [symmetric] expand_fun_eq)

lemma fps_ext: "(\<And>n. p $ n = q $ n) \<Longrightarrow> p = q"
  by (simp add: expand_fps_eq)

lemma fps_nth_Abs_fps [simp]: "Abs_fps f $ n = f n"
  by (simp add: Abs_fps_inverse)

text{* Definition of the basic elements 0 and 1 and the basic operations of addition, negation and multiplication *}

instantiation fps :: (zero)  zero
begin

definition fps_zero_def:
  "0 = Abs_fps (\<lambda>n. 0)"

instance ..
end

lemma fps_zero_nth [simp]: "0 $ n = 0"
  unfolding fps_zero_def by simp

instantiation fps :: ("{one,zero}")  one
begin

definition fps_one_def:
  "1 = Abs_fps (\<lambda>n. if n = 0 then 1 else 0)"

instance ..
end

lemma fps_one_nth [simp]: "1 $ n = (if n = 0 then 1 else 0)"
  unfolding fps_one_def by simp

instantiation fps :: (plus)  plus
begin

definition fps_plus_def:
  "op + = (\<lambda>f g. Abs_fps (\<lambda>n. f $ n + g $ n))"

instance ..
end

lemma fps_add_nth [simp]: "(f + g) $ n = f $ n + g $ n"
  unfolding fps_plus_def by simp

instantiation fps :: (minus) minus
begin

definition fps_minus_def:
  "op - = (\<lambda>f g. Abs_fps (\<lambda>n. f $ n - g $ n))"

instance ..
end

lemma fps_sub_nth [simp]: "(f - g) $ n = f $ n - g $ n"
  unfolding fps_minus_def by simp

instantiation fps :: (uminus) uminus
begin

definition fps_uminus_def:
  "uminus = (\<lambda>f. Abs_fps (\<lambda>n. - (f $ n)))"

instance ..
end

lemma fps_neg_nth [simp]: "(- f) $ n = - (f $ n)"
  unfolding fps_uminus_def by simp

instantiation fps :: ("{comm_monoid_add, times}")  times
begin

definition fps_times_def:
  "op * = (\<lambda>f g. Abs_fps (\<lambda>n. \<Sum>i=0..n. f $ i * g $ (n - i)))"

instance ..
end

lemma fps_mult_nth: "(f * g) $ n = (\<Sum>i=0..n. f$i * g$(n - i))"
  unfolding fps_times_def by simp

declare atLeastAtMost_iff[presburger]
declare Bex_def[presburger]
declare Ball_def[presburger]

lemma mult_delta_left:
  fixes x y :: "'a::mult_zero"
  shows "(if b then x else 0) * y = (if b then x * y else 0)"
  by simp

lemma mult_delta_right:
  fixes x y :: "'a::mult_zero"
  shows "x * (if b then y else 0) = (if b then x * y else 0)"
  by simp

lemma cond_value_iff: "f (if b then x else y) = (if b then f x else f y)"
  by auto
lemma cond_application_beta: "(if b then f else g) x = (if b then f x else g x)"
  by auto

subsection{* Formal power series form a commutative ring with unity, if the range of sequences
  they represent is a commutative ring with unity*}

instance fps :: (semigroup_add) semigroup_add
proof
  fix a b c :: "'a fps" show "a + b + c = a + (b + c)"
    by (simp add: fps_ext add_assoc)
qed

instance fps :: (ab_semigroup_add) ab_semigroup_add
proof
  fix a b :: "'a fps" show "a + b = b + a"
    by (simp add: fps_ext add_commute)
qed

lemma fps_mult_assoc_lemma:
  fixes k :: nat and f :: "nat \<Rightarrow> nat \<Rightarrow> nat \<Rightarrow> 'a::comm_monoid_add"
  shows "(\<Sum>j=0..k. \<Sum>i=0..j. f i (j - i) (n - j)) =
         (\<Sum>j=0..k. \<Sum>i=0..k - j. f j i (n - j - i))"
proof (induct k)
  case 0 show ?case by simp
next
  case (Suc k) thus ?case
    by (simp add: Suc_diff_le setsum_addf add_assoc
             cong: strong_setsum_cong)
qed

instance fps :: (semiring_0) semigroup_mult
proof
  fix a b c :: "'a fps"
  show "(a * b) * c = a * (b * c)"
  proof (rule fps_ext)
    fix n :: nat
    have "(\<Sum>j=0..n. \<Sum>i=0..j. a$i * b$(j - i) * c$(n - j)) =
          (\<Sum>j=0..n. \<Sum>i=0..n - j. a$j * b$i * c$(n - j - i))"
      by (rule fps_mult_assoc_lemma)
    thus "((a * b) * c) $ n = (a * (b * c)) $ n"
      by (simp add: fps_mult_nth setsum_right_distrib
                    setsum_left_distrib mult_assoc)
  qed
qed

lemma fps_mult_commute_lemma:
  fixes n :: nat and f :: "nat \<Rightarrow> nat \<Rightarrow> 'a::comm_monoid_add"
  shows "(\<Sum>i=0..n. f i (n - i)) = (\<Sum>i=0..n. f (n - i) i)"
proof (rule setsum_reindex_cong)
  show "inj_on (\<lambda>i. n - i) {0..n}"
    by (rule inj_onI) simp
  show "{0..n} = (\<lambda>i. n - i) ` {0..n}"
    by (auto, rule_tac x="n - x" in image_eqI, simp_all)
next
  fix i assume "i \<in> {0..n}"
  hence "n - (n - i) = i" by simp
  thus "f (n - i) i = f (n - i) (n - (n - i))" by simp
qed

instance fps :: (comm_semiring_0) ab_semigroup_mult
proof
  fix a b :: "'a fps"
  show "a * b = b * a"
  proof (rule fps_ext)
    fix n :: nat
    have "(\<Sum>i=0..n. a$i * b$(n - i)) = (\<Sum>i=0..n. a$(n - i) * b$i)"
      by (rule fps_mult_commute_lemma)
    thus "(a * b) $ n = (b * a) $ n"
      by (simp add: fps_mult_nth mult_commute)
  qed
qed

instance fps :: (monoid_add) monoid_add
proof
  fix a :: "'a fps" show "0 + a = a "
    by (simp add: fps_ext)
next
  fix a :: "'a fps" show "a + 0 = a "
    by (simp add: fps_ext)
qed

instance fps :: (comm_monoid_add) comm_monoid_add
proof
  fix a :: "'a fps" show "0 + a = a "
    by (simp add: fps_ext)
qed

instance fps :: (semiring_1) monoid_mult
proof
  fix a :: "'a fps" show "1 * a = a"
    by (simp add: fps_ext fps_mult_nth mult_delta_left setsum_delta)
next
  fix a :: "'a fps" show "a * 1 = a"
    by (simp add: fps_ext fps_mult_nth mult_delta_right setsum_delta')
qed

instance fps :: (cancel_semigroup_add) cancel_semigroup_add
proof
  fix a b c :: "'a fps"
  assume "a + b = a + c" then show "b = c"
    by (simp add: expand_fps_eq)
next
  fix a b c :: "'a fps"
  assume "b + a = c + a" then show "b = c"
    by (simp add: expand_fps_eq)
qed

instance fps :: (cancel_ab_semigroup_add) cancel_ab_semigroup_add
proof
  fix a b c :: "'a fps"
  assume "a + b = a + c" then show "b = c"
    by (simp add: expand_fps_eq)
qed

instance fps :: (cancel_comm_monoid_add) cancel_comm_monoid_add ..

instance fps :: (group_add) group_add
proof
  fix a :: "'a fps" show "- a + a = 0"
    by (simp add: fps_ext)
next
  fix a b :: "'a fps" show "a - b = a + - b"
    by (simp add: fps_ext diff_minus)
qed

instance fps :: (ab_group_add) ab_group_add
proof
  fix a :: "'a fps"
  show "- a + a = 0"
    by (simp add: fps_ext)
next
  fix a b :: "'a fps"
  show "a - b = a + - b"
    by (simp add: fps_ext)
qed

instance fps :: (zero_neq_one) zero_neq_one
  by default (simp add: expand_fps_eq)

instance fps :: (semiring_0) semiring
proof
  fix a b c :: "'a fps"
  show "(a + b) * c = a * c + b * c"
    by (simp add: expand_fps_eq fps_mult_nth left_distrib setsum_addf)
next
  fix a b c :: "'a fps"
  show "a * (b + c) = a * b + a * c"
    by (simp add: expand_fps_eq fps_mult_nth right_distrib setsum_addf)
qed

instance fps :: (semiring_0) semiring_0
proof
  fix a:: "'a fps" show "0 * a = 0"
    by (simp add: fps_ext fps_mult_nth)
next
  fix a:: "'a fps" show "a * 0 = 0"
    by (simp add: fps_ext fps_mult_nth)
qed

instance fps :: (semiring_0_cancel) semiring_0_cancel ..

subsection {* Selection of the nth power of the implicit variable in the infinite sum*}

lemma fps_nonzero_nth: "f \<noteq> 0 \<longleftrightarrow> (\<exists> n. f $n \<noteq> 0)"
  by (simp add: expand_fps_eq)

lemma fps_nonzero_nth_minimal:
  "f \<noteq> 0 \<longleftrightarrow> (\<exists>n. f $ n \<noteq> 0 \<and> (\<forall>m<n. f $ m = 0))"
proof
  let ?n = "LEAST n. f $ n \<noteq> 0"
  assume "f \<noteq> 0"
  then have "\<exists>n. f $ n \<noteq> 0"
    by (simp add: fps_nonzero_nth)
  then have "f $ ?n \<noteq> 0"
    by (rule LeastI_ex)
  moreover have "\<forall>m<?n. f $ m = 0"
    by (auto dest: not_less_Least)
  ultimately have "f $ ?n \<noteq> 0 \<and> (\<forall>m<?n. f $ m = 0)" ..
  then show "\<exists>n. f $ n \<noteq> 0 \<and> (\<forall>m<n. f $ m = 0)" ..
next
  assume "\<exists>n. f $ n \<noteq> 0 \<and> (\<forall>m<n. f $ m = 0)"
  then show "f \<noteq> 0" by (auto simp add: expand_fps_eq)
qed

lemma fps_eq_iff: "f = g \<longleftrightarrow> (\<forall>n. f $ n = g $n)"
  by (rule expand_fps_eq)

lemma fps_setsum_nth: "(setsum f S) $ n = setsum (\<lambda>k. (f k) $ n) S"
proof (cases "finite S")
  assume "\<not> finite S" then show ?thesis by simp
next
  assume "finite S"
  then show ?thesis by (induct set: finite) auto
qed

subsection{* Injection of the basic ring elements and multiplication by scalars *}

definition
  "fps_const c = Abs_fps (\<lambda>n. if n = 0 then c else 0)"

lemma fps_nth_fps_const [simp]: "fps_const c $ n = (if n = 0 then c else 0)"
  unfolding fps_const_def by simp

lemma fps_const_0_eq_0 [simp]: "fps_const 0 = 0"
  by (simp add: fps_ext)

lemma fps_const_1_eq_1 [simp]: "fps_const 1 = 1"
  by (simp add: fps_ext)

lemma fps_const_neg [simp]: "- (fps_const (c::'a::ring)) = fps_const (- c)"
  by (simp add: fps_ext)

lemma fps_const_add [simp]: "fps_const (c::'a\<Colon>monoid_add) + fps_const d = fps_const (c + d)"
  by (simp add: fps_ext)

lemma fps_const_mult[simp]: "fps_const (c::'a\<Colon>ring) * fps_const d = fps_const (c * d)"
  by (simp add: fps_eq_iff fps_mult_nth setsum_0')

lemma fps_const_add_left: "fps_const (c::'a\<Colon>monoid_add) + f = Abs_fps (\<lambda>n. if n = 0 then c + f$0 else f$n)"
  by (simp add: fps_ext)

lemma fps_const_add_right: "f + fps_const (c::'a\<Colon>monoid_add) = Abs_fps (\<lambda>n. if n = 0 then f$0 + c else f$n)"
  by (simp add: fps_ext)

lemma fps_const_mult_left: "fps_const (c::'a\<Colon>semiring_0) * f = Abs_fps (\<lambda>n. c * f$n)"
  unfolding fps_eq_iff fps_mult_nth
  by (simp add: fps_const_def mult_delta_left setsum_delta)

lemma fps_const_mult_right: "f * fps_const (c::'a\<Colon>semiring_0) = Abs_fps (\<lambda>n. f$n * c)"
  unfolding fps_eq_iff fps_mult_nth
  by (simp add: fps_const_def mult_delta_right setsum_delta')

lemma fps_mult_left_const_nth [simp]: "(fps_const (c::'a::semiring_1) * f)$n = c* f$n"
  by (simp add: fps_mult_nth mult_delta_left setsum_delta)

lemma fps_mult_right_const_nth [simp]: "(f * fps_const (c::'a::semiring_1))$n = f$n * c"
  by (simp add: fps_mult_nth mult_delta_right setsum_delta')

subsection {* Formal power series form an integral domain*}

instance fps :: (ring) ring ..

instance fps :: (ring_1) ring_1
  by (intro_classes, auto simp add: diff_minus left_distrib)

instance fps :: (comm_ring_1) comm_ring_1
  by (intro_classes, auto simp add: diff_minus left_distrib)

instance fps :: (ring_no_zero_divisors) ring_no_zero_divisors
proof
  fix a b :: "'a fps"
  assume a0: "a \<noteq> 0" and b0: "b \<noteq> 0"
  then obtain i j where i: "a$i\<noteq>0" "\<forall>k<i. a$k=0"
    and j: "b$j \<noteq>0" "\<forall>k<j. b$k =0" unfolding fps_nonzero_nth_minimal
    by blast+
  have "(a * b) $ (i+j) = (\<Sum>k=0..i+j. a$k * b$(i+j-k))"
    by (rule fps_mult_nth)
  also have "\<dots> = (a$i * b$(i+j-i)) + (\<Sum>k\<in>{0..i+j}-{i}. a$k * b$(i+j-k))"
    by (rule setsum_diff1') simp_all
  also have "(\<Sum>k\<in>{0..i+j}-{i}. a$k * b$(i+j-k)) = 0"
    proof (rule setsum_0' [rule_format])
      fix k assume "k \<in> {0..i+j} - {i}"
      then have "k < i \<or> i+j-k < j" by auto
      then show "a$k * b$(i+j-k) = 0" using i j by auto
    qed
  also have "a$i * b$(i+j-i) + 0 = a$i * b$j" by simp
  also have "a$i * b$j \<noteq> 0" using i j by simp
  finally have "(a*b) $ (i+j) \<noteq> 0" .
  then show "a*b \<noteq> 0" unfolding fps_nonzero_nth by blast
qed

instance fps :: (idom) idom ..

instantiation fps :: (comm_ring_1) number_ring
begin
definition number_of_fps_def: "(number_of k::'a fps) = of_int k"

instance 
by (intro_classes, rule number_of_fps_def)
end

subsection{* Inverses of formal power series *}

declare setsum_cong[fundef_cong]


instantiation fps :: ("{comm_monoid_add,inverse, times, uminus}") inverse
begin

fun natfun_inverse:: "'a fps \<Rightarrow> nat \<Rightarrow> 'a" where
  "natfun_inverse f 0 = inverse (f$0)"
| "natfun_inverse f n = - inverse (f$0) * setsum (\<lambda>i. f$i * natfun_inverse f (n - i)) {1..n}"

definition fps_inverse_def:
  "inverse f = (if f$0 = 0 then 0 else Abs_fps (natfun_inverse f))"
definition fps_divide_def: "divide = (\<lambda>(f::'a fps) g. f * inverse g)"
instance ..
end

lemma fps_inverse_zero[simp]:
  "inverse (0 :: 'a::{comm_monoid_add,inverse, times, uminus} fps) = 0"
  by (simp add: fps_ext fps_inverse_def)

lemma fps_inverse_one[simp]: "inverse (1 :: 'a::{division_ring,zero_neq_one} fps) = 1"
  apply (auto simp add: expand_fps_eq fps_inverse_def)
  by (case_tac n, auto)

instance fps :: ("{comm_monoid_add,inverse, times, uminus}")  division_by_zero
  by default (rule fps_inverse_zero)

lemma inverse_mult_eq_1[intro]: assumes f0: "f$0 \<noteq> (0::'a::field)"
  shows "inverse f * f = 1"
proof-
  have c: "inverse f * f = f * inverse f" by (simp add: mult_commute)
  from f0 have ifn: "\<And>n. inverse f $ n = natfun_inverse f n"
    by (simp add: fps_inverse_def)
  from f0 have th0: "(inverse f * f) $ 0 = 1"
    by (simp add: fps_mult_nth fps_inverse_def)
  {fix n::nat assume np: "n >0 "
    from np have eq: "{0..n} = {0} \<union> {1 .. n}" by auto
    have d: "{0} \<inter> {1 .. n} = {}" by auto
    have f: "finite {0::nat}" "finite {1..n}" by auto
    from f0 np have th0: "- (inverse f$n) =
      (setsum (\<lambda>i. f$i * natfun_inverse f (n - i)) {1..n}) / (f$0)"
      by (cases n, simp, simp add: divide_inverse fps_inverse_def)
    from th0[symmetric, unfolded nonzero_divide_eq_eq[OF f0]]
    have th1: "setsum (\<lambda>i. f$i * natfun_inverse f (n - i)) {1..n} =
      - (f$0) * (inverse f)$n"
      by (simp add: ring_simps)
    have "(f * inverse f) $ n = (\<Sum>i = 0..n. f $i * natfun_inverse f (n - i))"
      unfolding fps_mult_nth ifn ..
    also have "\<dots> = f$0 * natfun_inverse f n
      + (\<Sum>i = 1..n. f$i * natfun_inverse f (n-i))"
      unfolding setsum_Un_disjoint[OF f d, unfolded eq[symmetric]]
      by simp
    also have "\<dots> = 0" unfolding th1 ifn by simp
    finally have "(inverse f * f)$n = 0" unfolding c . }
  with th0 show ?thesis by (simp add: fps_eq_iff)
qed

lemma fps_inverse_0_iff[simp]: "(inverse f)$0 = (0::'a::division_ring) \<longleftrightarrow> f$0 = 0"
  by (simp add: fps_inverse_def nonzero_imp_inverse_nonzero)

lemma fps_inverse_eq_0_iff[simp]: "inverse f = (0:: ('a::field) fps) \<longleftrightarrow> f $0 = 0"
proof-
  {assume "f$0 = 0" hence "inverse f = 0" by (simp add: fps_inverse_def)}
  moreover
  {assume h: "inverse f = 0" and c: "f $0 \<noteq> 0"
    from inverse_mult_eq_1[OF c] h have False by simp}
  ultimately show ?thesis by blast
qed

lemma fps_inverse_idempotent[intro]: assumes f0: "f$0 \<noteq> (0::'a::field)"
  shows "inverse (inverse f) = f"
proof-
  from f0 have if0: "inverse f $ 0 \<noteq> 0" by simp
  from inverse_mult_eq_1[OF f0] inverse_mult_eq_1[OF if0]
  have th0: "inverse f * f = inverse f * inverse (inverse f)"   by (simp add: mult_ac)
  then show ?thesis using f0 unfolding mult_cancel_left by simp
qed

lemma fps_inverse_unique: assumes f0: "f$0 \<noteq> (0::'a::field)" and fg: "f*g = 1"
  shows "inverse f = g"
proof-
  from inverse_mult_eq_1[OF f0] fg
  have th0: "inverse f * f = g * f" by (simp add: mult_ac)
  then show ?thesis using f0  unfolding mult_cancel_right
    by (auto simp add: expand_fps_eq)
qed

lemma fps_inverse_gp: "inverse (Abs_fps(\<lambda>n. (1::'a::field)))
  = Abs_fps (\<lambda>n. if n= 0 then 1 else if n=1 then - 1 else 0)"
  apply (rule fps_inverse_unique)
  apply simp
  apply (simp add: fps_eq_iff fps_mult_nth)
proof(clarsimp)
  fix n::nat assume n: "n > 0"
  let ?f = "\<lambda>i. if n = i then (1\<Colon>'a) else if n - i = 1 then - 1 else 0"
  let ?g = "\<lambda>i. if i = n then 1 else if i=n - 1 then - 1 else 0"
  let ?h = "\<lambda>i. if i=n - 1 then - 1 else 0"
  have th1: "setsum ?f {0..n} = setsum ?g {0..n}"
    by (rule setsum_cong2) auto
  have th2: "setsum ?g {0..n - 1} = setsum ?h {0..n - 1}"
    using n apply - by (rule setsum_cong2) auto
  have eq: "{0 .. n} = {0.. n - 1} \<union> {n}" by auto
  from n have d: "{0.. n - 1} \<inter> {n} = {}" by auto
  have f: "finite {0.. n - 1}" "finite {n}" by auto
  show "setsum ?f {0..n} = 0"
    unfolding th1
    apply (simp add: setsum_Un_disjoint[OF f d, unfolded eq[symmetric]] del: One_nat_def)
    unfolding th2
    by(simp add: setsum_delta)
qed

subsection{* Formal Derivatives, and the MacLaurin theorem around 0*}

definition "fps_deriv f = Abs_fps (\<lambda>n. of_nat (n + 1) * f $ (n + 1))"

lemma fps_deriv_nth[simp]: "fps_deriv f $ n = of_nat (n +1) * f $ (n+1)" by (simp add: fps_deriv_def)

lemma fps_deriv_linear[simp]: "fps_deriv (fps_const (a::'a::comm_semiring_1) * f + fps_const b * g) = fps_const a * fps_deriv f + fps_const b * fps_deriv g"
  unfolding fps_eq_iff fps_add_nth  fps_const_mult_left fps_deriv_nth by (simp add: ring_simps)

lemma fps_deriv_mult[simp]:
  fixes f :: "('a :: comm_ring_1) fps"
  shows "fps_deriv (f * g) = f * fps_deriv g + fps_deriv f * g"
proof-
  let ?D = "fps_deriv"
  {fix n::nat
    let ?Zn = "{0 ..n}"
    let ?Zn1 = "{0 .. n + 1}"
    let ?f = "\<lambda>i. i + 1"
    have fi: "inj_on ?f {0..n}" by (simp add: inj_on_def)
    have eq: "{1.. n+1} = ?f ` {0..n}" by auto
    let ?g = "\<lambda>i. of_nat (i+1) * g $ (i+1) * f $ (n - i) +
        of_nat (i+1)* f $ (i+1) * g $ (n - i)"
    let ?h = "\<lambda>i. of_nat i * g $ i * f $ ((n+1) - i) +
        of_nat i* f $ i * g $ ((n + 1) - i)"
    {fix k assume k: "k \<in> {0..n}"
      have "?h (k + 1) = ?g k" using k by auto}
    note th0 = this
    have eq': "{0..n +1}- {1 .. n+1} = {0}" by auto
    have s0: "setsum (\<lambda>i. of_nat i * f $ i * g $ (n + 1 - i)) ?Zn1 = setsum (\<lambda>i. of_nat (n + 1 - i) * f $ (n + 1 - i) * g $ i) ?Zn1"
      apply (rule setsum_reindex_cong[where f="\<lambda>i. n + 1 - i"])
      apply (simp add: inj_on_def Ball_def)
      apply presburger
      apply (rule set_ext)
      apply (presburger add: image_iff)
      by simp
    have s1: "setsum (\<lambda>i. f $ i * g $ (n + 1 - i)) ?Zn1 = setsum (\<lambda>i. f $ (n + 1 - i) * g $ i) ?Zn1"
      apply (rule setsum_reindex_cong[where f="\<lambda>i. n + 1 - i"])
      apply (simp add: inj_on_def Ball_def)
      apply presburger
      apply (rule set_ext)
      apply (presburger add: image_iff)
      by simp
    have "(f * ?D g + ?D f * g)$n = (?D g * f + ?D f * g)$n" by (simp only: mult_commute)
    also have "\<dots> = (\<Sum>i = 0..n. ?g i)"
      by (simp add: fps_mult_nth setsum_addf[symmetric])
    also have "\<dots> = setsum ?h {1..n+1}"
      using th0 setsum_reindex_cong[OF fi eq, of "?g" "?h"] by auto
    also have "\<dots> = setsum ?h {0..n+1}"
      apply (rule setsum_mono_zero_left)
      apply simp
      apply (simp add: subset_eq)
      unfolding eq'
      by simp
    also have "\<dots> = (fps_deriv (f * g)) $ n"
      apply (simp only: fps_deriv_nth fps_mult_nth setsum_addf)
      unfolding s0 s1
      unfolding setsum_addf[symmetric] setsum_right_distrib
      apply (rule setsum_cong2)
      by (auto simp add: of_nat_diff ring_simps)
    finally have "(f * ?D g + ?D f * g) $ n = ?D (f*g) $ n" .}
  then show ?thesis unfolding fps_eq_iff by auto
qed

lemma fps_deriv_neg[simp]: "fps_deriv (- (f:: ('a:: comm_ring_1) fps)) = - (fps_deriv f)"
  by (simp add: fps_eq_iff fps_deriv_def)
lemma fps_deriv_add[simp]: "fps_deriv ((f:: ('a::comm_ring_1) fps) + g) = fps_deriv f + fps_deriv g"
  using fps_deriv_linear[of 1 f 1 g] by simp

lemma fps_deriv_sub[simp]: "fps_deriv ((f:: ('a::comm_ring_1) fps) - g) = fps_deriv f - fps_deriv g"
  unfolding diff_minus by simp

lemma fps_deriv_const[simp]: "fps_deriv (fps_const c) = 0"
  by (simp add: fps_ext fps_deriv_def fps_const_def)

lemma fps_deriv_mult_const_left[simp]: "fps_deriv (fps_const (c::'a::comm_ring_1) * f) = fps_const c * fps_deriv f"
  by simp

lemma fps_deriv_0[simp]: "fps_deriv 0 = 0"
  by (simp add: fps_deriv_def fps_eq_iff)

lemma fps_deriv_1[simp]: "fps_deriv 1 = 0"
  by (simp add: fps_deriv_def fps_eq_iff )

lemma fps_deriv_mult_const_right[simp]: "fps_deriv (f * fps_const (c::'a::comm_ring_1)) = fps_deriv f * fps_const c"
  by simp

lemma fps_deriv_setsum: "fps_deriv (setsum f S) = setsum (\<lambda>i. fps_deriv (f i :: ('a::comm_ring_1) fps)) S"
proof-
  {assume "\<not> finite S" hence ?thesis by simp}
  moreover
  {assume fS: "finite S"
    have ?thesis  by (induct rule: finite_induct[OF fS], simp_all)}
  ultimately show ?thesis by blast
qed

lemma fps_deriv_eq_0_iff[simp]: "fps_deriv f = 0 \<longleftrightarrow> (f = fps_const (f$0 :: 'a::{idom,semiring_char_0}))"
proof-
  {assume "f= fps_const (f$0)" hence "fps_deriv f = fps_deriv (fps_const (f$0))" by simp
    hence "fps_deriv f = 0" by simp }
  moreover
  {assume z: "fps_deriv f = 0"
    hence "\<forall>n. (fps_deriv f)$n = 0" by simp
    hence "\<forall>n. f$(n+1) = 0" by (simp del: of_nat_Suc of_nat_add One_nat_def)
    hence "f = fps_const (f$0)"
      apply (clarsimp simp add: fps_eq_iff fps_const_def)
      apply (erule_tac x="n - 1" in allE)
      by simp}
  ultimately show ?thesis by blast
qed

lemma fps_deriv_eq_iff:
  fixes f:: "('a::{idom,semiring_char_0}) fps"
  shows "fps_deriv f = fps_deriv g \<longleftrightarrow> (f = fps_const(f$0 - g$0) + g)"
proof-
  have "fps_deriv f = fps_deriv g \<longleftrightarrow> fps_deriv (f - g) = 0" by simp
  also have "\<dots> \<longleftrightarrow> f - g = fps_const ((f-g)$0)" unfolding fps_deriv_eq_0_iff ..
  finally show ?thesis by (simp add: ring_simps)
qed

lemma fps_deriv_eq_iff_ex: "(fps_deriv f = fps_deriv g) \<longleftrightarrow> (\<exists>(c::'a::{idom,semiring_char_0}). f = fps_const c + g)"
  apply auto unfolding fps_deriv_eq_iff by blast


fun fps_nth_deriv :: "nat \<Rightarrow> ('a::semiring_1) fps \<Rightarrow> 'a fps" where
  "fps_nth_deriv 0 f = f"
| "fps_nth_deriv (Suc n) f = fps_nth_deriv n (fps_deriv f)"

lemma fps_nth_deriv_commute: "fps_nth_deriv (Suc n) f = fps_deriv (fps_nth_deriv n f)"
  by (induct n arbitrary: f, auto)

lemma fps_nth_deriv_linear[simp]: "fps_nth_deriv n (fps_const (a::'a::comm_semiring_1) * f + fps_const b * g) = fps_const a * fps_nth_deriv n f + fps_const b * fps_nth_deriv n g"
  by (induct n arbitrary: f g, auto simp add: fps_nth_deriv_commute)

lemma fps_nth_deriv_neg[simp]: "fps_nth_deriv n (- (f:: ('a:: comm_ring_1) fps)) = - (fps_nth_deriv n f)"
  by (induct n arbitrary: f, simp_all)

lemma fps_nth_deriv_add[simp]: "fps_nth_deriv n ((f:: ('a::comm_ring_1) fps) + g) = fps_nth_deriv n f + fps_nth_deriv n g"
  using fps_nth_deriv_linear[of n 1 f 1 g] by simp

lemma fps_nth_deriv_sub[simp]: "fps_nth_deriv n ((f:: ('a::comm_ring_1) fps) - g) = fps_nth_deriv n f - fps_nth_deriv n g"
  unfolding diff_minus fps_nth_deriv_add by simp

lemma fps_nth_deriv_0[simp]: "fps_nth_deriv n 0 = 0"
  by (induct n, simp_all )

lemma fps_nth_deriv_1[simp]: "fps_nth_deriv n 1 = (if n = 0 then 1 else 0)"
  by (induct n, simp_all )

lemma fps_nth_deriv_const[simp]: "fps_nth_deriv n (fps_const c) = (if n = 0 then fps_const c else 0)"
  by (cases n, simp_all)

lemma fps_nth_deriv_mult_const_left[simp]: "fps_nth_deriv n (fps_const (c::'a::comm_ring_1) * f) = fps_const c * fps_nth_deriv n f"
  using fps_nth_deriv_linear[of n "c" f 0 0 ] by simp

lemma fps_nth_deriv_mult_const_right[simp]: "fps_nth_deriv n (f * fps_const (c::'a::comm_ring_1)) = fps_nth_deriv n f * fps_const c"
  using fps_nth_deriv_linear[of n "c" f 0 0] by (simp add: mult_commute)

lemma fps_nth_deriv_setsum: "fps_nth_deriv n (setsum f S) = setsum (\<lambda>i. fps_nth_deriv n (f i :: ('a::comm_ring_1) fps)) S"
proof-
  {assume "\<not> finite S" hence ?thesis by simp}
  moreover
  {assume fS: "finite S"
    have ?thesis  by (induct rule: finite_induct[OF fS], simp_all)}
  ultimately show ?thesis by blast
qed

lemma fps_deriv_maclauren_0: "(fps_nth_deriv k (f:: ('a::comm_semiring_1) fps)) $ 0 = of_nat (fact k) * f$(k)"
  by (induct k arbitrary: f) (auto simp add: ring_simps of_nat_mult)

subsection {* Powers*}

instance fps :: (semiring_1) recpower ..

lemma fps_power_zeroth_eq_one: "a$0 =1 \<Longrightarrow> a^n $ 0 = (1::'a::semiring_1)"
  by (induct n, auto simp add: expand_fps_eq fps_mult_nth)

lemma fps_power_first_eq: "(a:: 'a::comm_ring_1 fps)$0 =1 \<Longrightarrow> a^n $ 1 = of_nat n * a$1"
proof(induct n)
  case 0 thus ?case by simp
next
  case (Suc n)
  note h = Suc.hyps[OF `a$0 = 1`]
  show ?case unfolding power_Suc fps_mult_nth
    using h `a$0 = 1`  fps_power_zeroth_eq_one[OF `a$0=1`] by (simp add: ring_simps)
qed

lemma startsby_one_power:"a $ 0 = (1::'a::comm_ring_1) \<Longrightarrow> a^n $ 0 = 1"
  by (induct n, auto simp add: fps_mult_nth)

lemma startsby_zero_power:"a $0 = (0::'a::comm_ring_1) \<Longrightarrow> n > 0 \<Longrightarrow> a^n $0 = 0"
  by (induct n, auto simp add: fps_mult_nth)

lemma startsby_power:"a $0 = (v::'a::{comm_ring_1, recpower}) \<Longrightarrow> a^n $0 = v^n"
  by (induct n, auto simp add: fps_mult_nth power_Suc)

lemma startsby_zero_power_iff[simp]:
  "a^n $0 = (0::'a::{idom, recpower}) \<longleftrightarrow> (n \<noteq> 0 \<and> a$0 = 0)"
apply (rule iffI)
apply (induct n, auto simp add: power_Suc fps_mult_nth)
by (rule startsby_zero_power, simp_all)

lemma startsby_zero_power_prefix:
  assumes a0: "a $0 = (0::'a::idom)"
  shows "\<forall>n < k. a ^ k $ n = 0"
  using a0
proof(induct k rule: nat_less_induct)
  fix k assume H: "\<forall>m<k. a $0 =  0 \<longrightarrow> (\<forall>n<m. a ^ m $ n = 0)" and a0: "a $0 = (0\<Colon>'a)"
  let ?ths = "\<forall>m<k. a ^ k $ m = 0"
  {assume "k = 0" then have ?ths by simp}
  moreover
  {fix l assume k: "k = Suc l"
    {fix m assume mk: "m < k"
      {assume "m=0" hence "a^k $ m = 0" using startsby_zero_power[of a k] k a0
	  by simp}
      moreover
      {assume m0: "m \<noteq> 0"
	have "a ^k $ m = (a^l * a) $m" by (simp add: k power_Suc mult_commute)
	also have "\<dots> = (\<Sum>i = 0..m. a ^ l $ i * a $ (m - i))" by (simp add: fps_mult_nth)
	also have "\<dots> = 0" apply (rule setsum_0')
	  apply auto
	  apply (case_tac "aa = m")
	  using a0
	  apply simp
	  apply (rule H[rule_format])
	  using a0 k mk by auto
	finally have "a^k $ m = 0" .}
    ultimately have "a^k $ m = 0" by blast}
    hence ?ths by blast}
  ultimately show ?ths by (cases k, auto)
qed

lemma startsby_zero_setsum_depends:
  assumes a0: "a $0 = (0::'a::idom)" and kn: "n \<ge> k"
  shows "setsum (\<lambda>i. (a ^ i)$k) {0 .. n} = setsum (\<lambda>i. (a ^ i)$k) {0 .. k}"
  apply (rule setsum_mono_zero_right)
  using kn apply auto
  apply (rule startsby_zero_power_prefix[rule_format, OF a0])
  by arith

lemma startsby_zero_power_nth_same: assumes a0: "a$0 = (0::'a::{recpower, idom})"
  shows "a^n $ n = (a$1) ^ n"
proof(induct n)
  case 0 thus ?case by (simp add: power_0)
next
  case (Suc n)
  have "a ^ Suc n $ (Suc n) = (a^n * a)$(Suc n)" by (simp add: ring_simps power_Suc)
  also have "\<dots> = setsum (\<lambda>i. a^n$i * a $ (Suc n - i)) {0.. Suc n}" by (simp add: fps_mult_nth)
  also have "\<dots> = setsum (\<lambda>i. a^n$i * a $ (Suc n - i)) {n .. Suc n}"
    apply (rule setsum_mono_zero_right)
    apply simp
    apply clarsimp
    apply clarsimp
    apply (rule startsby_zero_power_prefix[rule_format, OF a0])
    apply arith
    done
  also have "\<dots> = a^n $ n * a$1" using a0 by simp
  finally show ?case using Suc.hyps by (simp add: power_Suc)
qed

lemma fps_inverse_power:
  fixes a :: "('a::{field, recpower}) fps"
  shows "inverse (a^n) = inverse a ^ n"
proof-
  {assume a0: "a$0 = 0"
    hence eq: "inverse a = 0" by (simp add: fps_inverse_def)
    {assume "n = 0" hence ?thesis by simp}
    moreover
    {assume n: "n > 0"
      from startsby_zero_power[OF a0 n] eq a0 n have ?thesis
	by (simp add: fps_inverse_def)}
    ultimately have ?thesis by blast}
  moreover
  {assume a0: "a$0 \<noteq> 0"
    have ?thesis
      apply (rule fps_inverse_unique)
      apply (simp add: a0)
      unfolding power_mult_distrib[symmetric]
      apply (rule ssubst[where t = "a * inverse a" and s= 1])
      apply simp_all
      apply (subst mult_commute)
      by (rule inverse_mult_eq_1[OF a0])}
  ultimately show ?thesis by blast
qed

lemma fps_deriv_power: "fps_deriv (a ^ n) = fps_const (of_nat n :: 'a:: comm_ring_1) * fps_deriv a * a ^ (n - 1)"
  apply (induct n, auto simp add: power_Suc ring_simps fps_const_add[symmetric] simp del: fps_const_add)
  by (case_tac n, auto simp add: power_Suc ring_simps)

lemma fps_inverse_deriv:
  fixes a:: "('a :: field) fps"
  assumes a0: "a$0 \<noteq> 0"
  shows "fps_deriv (inverse a) = - fps_deriv a * inverse a ^ 2"
proof-
  from inverse_mult_eq_1[OF a0]
  have "fps_deriv (inverse a * a) = 0" by simp
  hence "inverse a * fps_deriv a + fps_deriv (inverse a) * a = 0" by simp
  hence "inverse a * (inverse a * fps_deriv a + fps_deriv (inverse a) * a) = 0"  by simp
  with inverse_mult_eq_1[OF a0]
  have "inverse a ^ 2 * fps_deriv a + fps_deriv (inverse a) = 0"
    unfolding power2_eq_square
    apply (simp add: ring_simps)
    by (simp add: mult_assoc[symmetric])
  hence "inverse a ^ 2 * fps_deriv a + fps_deriv (inverse a) - fps_deriv a * inverse a ^ 2 = 0 - fps_deriv a * inverse a ^ 2"
    by simp
  then show "fps_deriv (inverse a) = - fps_deriv a * inverse a ^ 2" by (simp add: ring_simps)
qed

lemma fps_inverse_mult:
  fixes a::"('a :: field) fps"
  shows "inverse (a * b) = inverse a * inverse b"
proof-
  {assume a0: "a$0 = 0" hence ab0: "(a*b)$0 = 0" by (simp add: fps_mult_nth)
    from a0 ab0 have th: "inverse a = 0" "inverse (a*b) = 0" by simp_all
    have ?thesis unfolding th by simp}
  moreover
  {assume b0: "b$0 = 0" hence ab0: "(a*b)$0 = 0" by (simp add: fps_mult_nth)
    from b0 ab0 have th: "inverse b = 0" "inverse (a*b) = 0" by simp_all
    have ?thesis unfolding th by simp}
  moreover
  {assume a0: "a$0 \<noteq> 0" and b0: "b$0 \<noteq> 0"
    from a0 b0 have ab0:"(a*b) $ 0 \<noteq> 0" by (simp  add: fps_mult_nth)
    from inverse_mult_eq_1[OF ab0]
    have "inverse (a*b) * (a*b) * inverse a * inverse b = 1 * inverse a * inverse b" by simp
    then have "inverse (a*b) * (inverse a * a) * (inverse b * b) = inverse a * inverse b"
      by (simp add: ring_simps)
    then have ?thesis using inverse_mult_eq_1[OF a0] inverse_mult_eq_1[OF b0] by simp}
ultimately show ?thesis by blast
qed

lemma fps_inverse_deriv':
  fixes a:: "('a :: field) fps"
  assumes a0: "a$0 \<noteq> 0"
  shows "fps_deriv (inverse a) = - fps_deriv a / a ^ 2"
  using fps_inverse_deriv[OF a0]
  unfolding power2_eq_square fps_divide_def
    fps_inverse_mult by simp

lemma inverse_mult_eq_1': assumes f0: "f$0 \<noteq> (0::'a::field)"
  shows "f * inverse f= 1"
  by (metis mult_commute inverse_mult_eq_1 f0)

lemma fps_divide_deriv:   fixes a:: "('a :: field) fps"
  assumes a0: "b$0 \<noteq> 0"
  shows "fps_deriv (a / b) = (fps_deriv a * b - a * fps_deriv b) / b ^ 2"
  using fps_inverse_deriv[OF a0]
  by (simp add: fps_divide_def ring_simps power2_eq_square fps_inverse_mult inverse_mult_eq_1'[OF a0])

subsection{* The eXtractor series X*}

lemma minus_one_power_iff: "(- (1::'a :: {recpower, comm_ring_1})) ^ n = (if even n then 1 else - 1)"
  by (induct n, auto)

definition "X = Abs_fps (\<lambda>n. if n = 1 then 1 else 0)"

lemma fps_inverse_gp': "inverse (Abs_fps(\<lambda>n. (1::'a::field)))
  = 1 - X"
  by (simp add: fps_inverse_gp fps_eq_iff X_def)

lemma X_mult_nth[simp]: "(X * (f :: ('a::semiring_1) fps)) $n = (if n = 0 then 0 else f $ (n - 1))"
proof-
  {assume n: "n \<noteq> 0"
    have fN: "finite {0 .. n}" by simp
    have "(X * f) $n = (\<Sum>i = 0..n. X $ i * f $ (n - i))" by (simp add: fps_mult_nth)
    also have "\<dots> = f $ (n - 1)"
      using n by (simp add: X_def mult_delta_left setsum_delta [OF fN])
  finally have ?thesis using n by simp }
  moreover
  {assume n: "n=0" hence ?thesis by (simp add: fps_mult_nth X_def)}
  ultimately show ?thesis by blast
qed

lemma X_mult_right_nth[simp]: "((f :: ('a::comm_semiring_1) fps) * X) $n = (if n = 0 then 0 else f $ (n - 1))"
  by (metis X_mult_nth mult_commute)

lemma X_power_iff: "X^k = Abs_fps (\<lambda>n. if n = k then (1::'a::comm_ring_1) else 0)"
proof(induct k)
  case 0 thus ?case by (simp add: X_def fps_eq_iff)
next
  case (Suc k)
  {fix m
    have "(X^Suc k) $ m = (if m = 0 then (0::'a) else (X^k) $ (m - 1))"
      by (simp add: power_Suc del: One_nat_def)
    then     have "(X^Suc k) $ m = (if m = Suc k then (1::'a) else 0)"
      using Suc.hyps by (auto cong del: if_weak_cong)}
  then show ?case by (simp add: fps_eq_iff)
qed

lemma X_power_mult_nth: "(X^k * (f :: ('a::comm_ring_1) fps)) $n = (if n < k then 0 else f $ (n - k))"
  apply (induct k arbitrary: n)
  apply (simp)
  unfolding power_Suc mult_assoc
  by (case_tac n, auto)

lemma X_power_mult_right_nth: "((f :: ('a::comm_ring_1) fps) * X^k) $n = (if n < k then 0 else f $ (n - k))"
  by (metis X_power_mult_nth mult_commute)
lemma fps_deriv_X[simp]: "fps_deriv X = 1"
  by (simp add: fps_deriv_def X_def fps_eq_iff)

lemma fps_nth_deriv_X[simp]: "fps_nth_deriv n X = (if n = 0 then X else if n=1 then 1 else 0)"
  by (cases "n", simp_all)

lemma X_nth[simp]: "X$n = (if n = 1 then 1 else 0)" by (simp add: X_def)
lemma X_power_nth[simp]: "(X^k) $n = (if n = k then 1 else (0::'a::comm_ring_1))"
  by (simp add: X_power_iff)

lemma fps_inverse_X_plus1:
  "inverse (1 + X) = Abs_fps (\<lambda>n. (- (1::'a::{recpower, field})) ^ n)" (is "_ = ?r")
proof-
  have eq: "(1 + X) * ?r = 1"
    unfolding minus_one_power_iff
    apply (auto simp add: ring_simps fps_eq_iff)
    by presburger+
  show ?thesis by (auto simp add: eq intro: fps_inverse_unique)
qed


subsection{* Integration *}
definition "fps_integral a a0 = Abs_fps (\<lambda>n. if n = 0 then a0 else (a$(n - 1) / of_nat n))"

lemma fps_deriv_fps_integral: "fps_deriv (fps_integral a (a0 :: 'a :: {field, ring_char_0})) = a"
  by (simp add: fps_integral_def fps_deriv_def fps_eq_iff field_simps del: of_nat_Suc)

lemma fps_integral_linear: "fps_integral (fps_const (a::'a::{field, ring_char_0}) * f + fps_const b * g) (a*a0 + b*b0) = fps_const a * fps_integral f a0 + fps_const b * fps_integral g b0" (is "?l = ?r")
proof-
  have "fps_deriv ?l = fps_deriv ?r" by (simp add: fps_deriv_fps_integral)
  moreover have "?l$0 = ?r$0" by (simp add: fps_integral_def)
  ultimately show ?thesis
    unfolding fps_deriv_eq_iff by auto
qed

subsection {* Composition of FPSs *}
definition fps_compose :: "('a::semiring_1) fps \<Rightarrow> 'a fps \<Rightarrow> 'a fps" (infixl "oo" 55) where
  fps_compose_def: "a oo b = Abs_fps (\<lambda>n. setsum (\<lambda>i. a$i * (b^i$n)) {0..n})"

lemma fps_compose_nth: "(a oo b)$n = setsum (\<lambda>i. a$i * (b^i$n)) {0..n}" by (simp add: fps_compose_def)

lemma fps_compose_X[simp]: "a oo X = (a :: ('a :: comm_ring_1) fps)"
  by (simp add: fps_ext fps_compose_def mult_delta_right setsum_delta')

lemma fps_const_compose[simp]:
  "fps_const (a::'a::{comm_ring_1}) oo b = fps_const (a)"
  by (simp add: fps_eq_iff fps_compose_nth mult_delta_left setsum_delta)

lemma X_fps_compose_startby0[simp]: "a$0 = 0 \<Longrightarrow> X oo a = (a :: ('a :: comm_ring_1) fps)"
  by (simp add: fps_eq_iff fps_compose_def mult_delta_left setsum_delta
                power_Suc not_le)


subsection {* Rules from Herbert Wilf's Generatingfunctionology*}

subsubsection {* Rule 1 *}
  (* {a_{n+k}}_0^infty Corresponds to (f - setsum (\<lambda>i. a_i * x^i))/x^h, for h>0*)

lemma fps_power_mult_eq_shift:
  "X^Suc k * Abs_fps (\<lambda>n. a (n + Suc k)) = Abs_fps a - setsum (\<lambda>i. fps_const (a i :: 'a:: comm_ring_1) * X^i) {0 .. k}" (is "?lhs = ?rhs")
proof-
  {fix n:: nat
    have "?lhs $ n = (if n < Suc k then 0 else a n)"
      unfolding X_power_mult_nth by auto
    also have "\<dots> = ?rhs $ n"
    proof(induct k)
      case 0 thus ?case by (simp add: fps_setsum_nth power_Suc)
    next
      case (Suc k)
      note th = Suc.hyps[symmetric]
      have "(Abs_fps a - setsum (\<lambda>i. fps_const (a i :: 'a) * X^i) {0 .. Suc k})$n = (Abs_fps a - setsum (\<lambda>i. fps_const (a i :: 'a) * X^i) {0 .. k} - fps_const (a (Suc k)) * X^ Suc k) $ n" by (simp add: ring_simps)
      also  have "\<dots> = (if n < Suc k then 0 else a n) - (fps_const (a (Suc k)) * X^ Suc k)$n"
	using th
	unfolding fps_sub_nth by simp
      also have "\<dots> = (if n < Suc (Suc k) then 0 else a n)"
	unfolding X_power_mult_right_nth
	apply (auto simp add: not_less fps_const_def)
	apply (rule cong[of a a, OF refl])
	by arith
      finally show ?case by simp
    qed
    finally have "?lhs $ n = ?rhs $ n"  .}
  then show ?thesis by (simp add: fps_eq_iff)
qed

subsubsection{* Rule 2*}

  (* We can not reach the form of Wilf, but still near to it using rewrite rules*)
  (* If f reprents {a_n} and P is a polynomial, then
        P(xD) f represents {P(n) a_n}*)

definition "XD = op * X o fps_deriv"

lemma XD_add[simp]:"XD (a + b) = XD a + XD (b :: ('a::comm_ring_1) fps)"
  by (simp add: XD_def ring_simps)

lemma XD_mult_const[simp]:"XD (fps_const (c::'a::comm_ring_1) * a) = fps_const c * XD a"
  by (simp add: XD_def ring_simps)

lemma XD_linear[simp]: "XD (fps_const c * a + fps_const d * b) = fps_const c * XD a + fps_const d * XD (b :: ('a::comm_ring_1) fps)"
  by simp

lemma XDN_linear:
  "(XD ^^ n) (fps_const c * a + fps_const d * b) = fps_const c * (XD ^^ n) a + fps_const d * (XD ^^ n) (b :: ('a::comm_ring_1) fps)"
  by (induct n, simp_all)

lemma fps_mult_X_deriv_shift: "X* fps_deriv a = Abs_fps (\<lambda>n. of_nat n* a$n)" by (simp add: fps_eq_iff)

<<<<<<< HEAD
lemma fps_mult_XD_shift:
  "(XD ^^ k) (a:: ('a::{comm_ring_1, recpower, ring_char_0}) fps) = Abs_fps (\<lambda>n. (of_nat n ^ k) * a$n)"
  by (induct k arbitrary: a) (simp_all add: power_Suc XD_def fps_eq_iff ring_simps del: One_nat_def)
=======
lemma fps_mult_XD_shift: "(XD ^k) (a:: ('a::{comm_ring_1, recpower}) fps) = Abs_fps (\<lambda>n. (of_nat n ^ k) * a$n)"
by (induct k arbitrary: a) (simp_all add: power_Suc XD_def fps_eq_iff ring_simps del: One_nat_def)
>>>>>>> 7f1d02e8

subsubsection{* Rule 3 is trivial and is given by @{text fps_times_def}*}
subsubsection{* Rule 5 --- summation and "division" by (1 - X)*}

lemma fps_divide_X_minus1_setsum_lemma:
  "a = ((1::('a::comm_ring_1) fps) - X) * Abs_fps (\<lambda>n. setsum (\<lambda>i. a $ i) {0..n})"
proof-
  let ?X = "X::('a::comm_ring_1) fps"
  let ?sa = "Abs_fps (\<lambda>n. setsum (\<lambda>i. a $ i) {0..n})"
  have th0: "\<And>i. (1 - (X::'a fps)) $ i = (if i = 0 then 1 else if i = 1 then - 1 else 0)" by simp
  {fix n:: nat
    {assume "n=0" hence "a$n = ((1 - ?X) * ?sa) $ n"
	by (simp add: fps_mult_nth)}
    moreover
    {assume n0: "n \<noteq> 0"
      then have u: "{0} \<union> ({1} \<union> {2..n}) = {0..n}" "{1}\<union>{2..n} = {1..n}"
	"{0..n - 1}\<union>{n} = {0..n}"
	apply (simp_all add: expand_set_eq) by presburger+
      have d: "{0} \<inter> ({1} \<union> {2..n}) = {}" "{1} \<inter> {2..n} = {}"
	"{0..n - 1}\<inter>{n} ={}" using n0
	by (simp_all add: expand_set_eq, presburger+)
      have f: "finite {0}" "finite {1}" "finite {2 .. n}"
	"finite {0 .. n - 1}" "finite {n}" by simp_all
    have "((1 - ?X) * ?sa) $ n = setsum (\<lambda>i. (1 - ?X)$ i * ?sa $ (n - i)) {0 .. n}"
      by (simp add: fps_mult_nth)
    also have "\<dots> = a$n" unfolding th0
      unfolding setsum_Un_disjoint[OF f(1) finite_UnI[OF f(2,3)] d(1), unfolded u(1)]
      unfolding setsum_Un_disjoint[OF f(2) f(3) d(2)]
      apply (simp)
      unfolding setsum_Un_disjoint[OF f(4,5) d(3), unfolded u(3)]
      by simp
    finally have "a$n = ((1 - ?X) * ?sa) $ n" by simp}
  ultimately have "a$n = ((1 - ?X) * ?sa) $ n" by blast}
then show ?thesis
  unfolding fps_eq_iff by blast
qed

lemma fps_divide_X_minus1_setsum:
  "a /((1::('a::field) fps) - X)  = Abs_fps (\<lambda>n. setsum (\<lambda>i. a $ i) {0..n})"
proof-
  let ?X = "1 - (X::('a::field) fps)"
  have th0: "?X $ 0 \<noteq> 0" by simp
  have "a /?X = ?X *  Abs_fps (\<lambda>n\<Colon>nat. setsum (op $ a) {0..n}) * inverse ?X"
    using fps_divide_X_minus1_setsum_lemma[of a, symmetric] th0
    by (simp add: fps_divide_def mult_assoc)
  also have "\<dots> = (inverse ?X * ?X) * Abs_fps (\<lambda>n\<Colon>nat. setsum (op $ a) {0..n}) "
    by (simp add: mult_ac)
  finally show ?thesis by (simp add: inverse_mult_eq_1[OF th0])
qed

subsubsection{* Rule 4 in its more general form: generalizes Rule 3 for an arbitrary
  finite product of FPS, also the relvant instance of powers of a FPS*}

definition "natpermute n k = {l:: nat list. length l = k \<and> foldl op + 0 l = n}"

lemma natlist_trivial_1: "natpermute n 1 = {[n]}"
  apply (auto simp add: natpermute_def)
  apply (case_tac x, auto)
  done

lemma foldl_add_start0:
  "foldl op + x xs = x + foldl op + (0::nat) xs"
  apply (induct xs arbitrary: x)
  apply simp
  unfolding foldl.simps
  apply atomize
  apply (subgoal_tac "\<forall>x\<Colon>nat. foldl op + x xs = x + foldl op + (0\<Colon>nat) xs")
  apply (erule_tac x="x + a" in allE)
  apply (erule_tac x="a" in allE)
  apply simp
  apply assumption
  done

lemma foldl_add_append: "foldl op + (x::nat) (xs@ys) = foldl op + x xs + foldl op + 0 ys"
  apply (induct ys arbitrary: x xs)
  apply auto
  apply (subst (2) foldl_add_start0)
  apply simp
  apply (subst (2) foldl_add_start0)
  by simp

lemma foldl_add_setsum: "foldl op + (x::nat) xs = x + setsum (nth xs) {0..<length xs}"
proof(induct xs arbitrary: x)
  case Nil thus ?case by simp
next
  case (Cons a as x)
  have eq: "setsum (op ! (a#as)) {1..<length (a#as)} = setsum (op ! as) {0..<length as}"
    apply (rule setsum_reindex_cong [where f=Suc])
    by (simp_all add: inj_on_def)
  have f: "finite {0}" "finite {1 ..< length (a#as)}" by simp_all
  have d: "{0} \<inter> {1..<length (a#as)} = {}" by simp
  have seq: "{0} \<union> {1..<length(a#as)} = {0 ..<length (a#as)}" by auto
  have "foldl op + x (a#as) = x + foldl op + a as "
    apply (subst foldl_add_start0)    by simp
  also have "\<dots> = x + a + setsum (op ! as) {0..<length as}" unfolding Cons.hyps by simp
  also have "\<dots> = x + setsum (op ! (a#as)) {0..<length (a#as)}"
    unfolding eq[symmetric]
    unfolding setsum_Un_disjoint[OF f d, unfolded seq]
    by simp
  finally show ?case  .
qed


lemma append_natpermute_less_eq:
  assumes h: "xs@ys \<in> natpermute n k" shows "foldl op + 0 xs \<le> n" and "foldl op + 0 ys \<le> n"
proof-
  {from h have "foldl op + 0 (xs@ ys) = n" by (simp add: natpermute_def)
    hence "foldl op + 0 xs + foldl op + 0 ys = n" unfolding foldl_add_append .}
  note th = this
  {from th show "foldl op + 0 xs \<le> n" by simp}
  {from th show "foldl op + 0 ys \<le> n" by simp}
qed

lemma natpermute_split:
  assumes mn: "h \<le> k"
  shows "natpermute n k = (\<Union>m \<in>{0..n}. {l1 @ l2 |l1 l2. l1 \<in> natpermute m h \<and> l2 \<in> natpermute (n - m) (k - h)})" (is "?L = ?R" is "?L = (\<Union>m \<in>{0..n}. ?S m)")
proof-
  {fix l assume l: "l \<in> ?R"
    from l obtain m xs ys where h: "m \<in> {0..n}" and xs: "xs \<in> natpermute m h" and ys: "ys \<in> natpermute (n - m) (k - h)"  and leq: "l = xs@ys" by blast
    from xs have xs': "foldl op + 0 xs = m" by (simp add: natpermute_def)
    from ys have ys': "foldl op + 0 ys = n - m" by (simp add: natpermute_def)
    have "l \<in> ?L" using leq xs ys h
      apply simp
      apply (clarsimp simp add: natpermute_def simp del: foldl_append)
      apply (simp add: foldl_add_append[unfolded foldl_append])
      unfolding xs' ys'
      using mn xs ys
      unfolding natpermute_def by simp}
  moreover
  {fix l assume l: "l \<in> natpermute n k"
    let ?xs = "take h l"
    let ?ys = "drop h l"
    let ?m = "foldl op + 0 ?xs"
    from l have ls: "foldl op + 0 (?xs @ ?ys) = n" by (simp add: natpermute_def)
    have xs: "?xs \<in> natpermute ?m h" using l mn by (simp add: natpermute_def)
    have ys: "?ys \<in> natpermute (n - ?m) (k - h)" using l mn ls[unfolded foldl_add_append]
      by (simp add: natpermute_def)
    from ls have m: "?m \<in> {0..n}"  unfolding foldl_add_append by simp
    from xs ys ls have "l \<in> ?R"
      apply auto
      apply (rule bexI[where x = "?m"])
      apply (rule exI[where x = "?xs"])
      apply (rule exI[where x = "?ys"])
      using ls l unfolding foldl_add_append
      by (auto simp add: natpermute_def)}
  ultimately show ?thesis by blast
qed

lemma natpermute_0: "natpermute n 0 = (if n = 0 then {[]} else {})"
  by (auto simp add: natpermute_def)
lemma natpermute_0'[simp]: "natpermute 0 k = (if k = 0 then {[]} else {replicate k 0})"
  apply (auto simp add: set_replicate_conv_if natpermute_def)
  apply (rule nth_equalityI)
  by simp_all

lemma natpermute_finite: "finite (natpermute n k)"
proof(induct k arbitrary: n)
  case 0 thus ?case
    apply (subst natpermute_split[of 0 0, simplified])
    by (simp add: natpermute_0)
next
  case (Suc k)
  then show ?case unfolding natpermute_split[of k "Suc k", simplified]
    apply -
    apply (rule finite_UN_I)
    apply simp
    unfolding One_nat_def[symmetric] natlist_trivial_1
    apply simp
    unfolding image_Collect[symmetric]
    unfolding Collect_def mem_def
    apply (rule finite_imageI)
    apply blast
    done
qed

lemma natpermute_contain_maximal:
  "{xs \<in> natpermute n (k+1). n \<in> set xs} = UNION {0 .. k} (\<lambda>i. {(replicate (k+1) 0) [i:=n]})"
  (is "?A = ?B")
proof-
  {fix xs assume H: "xs \<in> natpermute n (k+1)" and n: "n \<in> set xs"
    from n obtain i where i: "i \<in> {0.. k}" "xs!i = n" using H
      unfolding in_set_conv_nth by (auto simp add: less_Suc_eq_le natpermute_def)
    have eqs: "({0..k} - {i}) \<union> {i} = {0..k}" using i by auto
    have f: "finite({0..k} - {i})" "finite {i}" by auto
    have d: "({0..k} - {i}) \<inter> {i} = {}" using i by auto
    from H have "n = setsum (nth xs) {0..k}" apply (simp add: natpermute_def)
      unfolding foldl_add_setsum by (auto simp add: atLeastLessThanSuc_atLeastAtMost)
    also have "\<dots> = n + setsum (nth xs) ({0..k} - {i})"
      unfolding setsum_Un_disjoint[OF f d, unfolded eqs] using i by simp
    finally have zxs: "\<forall> j\<in> {0..k} - {i}. xs!j = 0" by auto
    from H have xsl: "length xs = k+1" by (simp add: natpermute_def)
    from i have i': "i < length (replicate (k+1) 0)"   "i < k+1"
      unfolding length_replicate  by arith+
    have "xs = replicate (k+1) 0 [i := n]"
      apply (rule nth_equalityI)
      unfolding xsl length_list_update length_replicate
      apply simp
      apply clarify
      unfolding nth_list_update[OF i'(1)]
      using i zxs
      by (case_tac "ia=i", auto simp del: replicate.simps)
    then have "xs \<in> ?B" using i by blast}
  moreover
  {fix i assume i: "i \<in> {0..k}"
    let ?xs = "replicate (k+1) 0 [i:=n]"
    have nxs: "n \<in> set ?xs"
      apply (rule set_update_memI) using i by simp
    have xsl: "length ?xs = k+1" by (simp only: length_replicate length_list_update)
    have "foldl op + 0 ?xs = setsum (nth ?xs) {0..<k+1}"
      unfolding foldl_add_setsum add_0 length_replicate length_list_update ..
    also have "\<dots> = setsum (\<lambda>j. if j = i then n else 0) {0..< k+1}"
      apply (rule setsum_cong2) by (simp del: replicate.simps)
    also have "\<dots> = n" using i by (simp add: setsum_delta)
    finally
    have "?xs \<in> natpermute n (k+1)" using xsl unfolding natpermute_def Collect_def mem_def
      by blast
    then have "?xs \<in> ?A"  using nxs  by blast}
  ultimately show ?thesis by auto
qed

    (* The general form *)
lemma fps_setprod_nth:
  fixes m :: nat and a :: "nat \<Rightarrow> ('a::comm_ring_1) fps"
  shows "(setprod a {0 .. m})$n = setsum (\<lambda>v. setprod (\<lambda>j. (a j) $ (v!j)) {0..m}) (natpermute n (m+1))"
  (is "?P m n")
proof(induct m arbitrary: n rule: nat_less_induct)
  fix m n assume H: "\<forall>m' < m. \<forall>n. ?P m' n"
  {assume m0: "m = 0"
    hence "?P m n" apply simp
      unfolding natlist_trivial_1[where n = n, unfolded One_nat_def] by simp}
  moreover
  {fix k assume k: "m = Suc k"
    have km: "k < m" using k by arith
    have u0: "{0 .. k} \<union> {m} = {0..m}" using k apply (simp add: expand_set_eq) by presburger
    have f0: "finite {0 .. k}" "finite {m}" by auto
    have d0: "{0 .. k} \<inter> {m} = {}" using k by auto
    have "(setprod a {0 .. m}) $ n = (setprod a {0 .. k} * a m) $ n"
      unfolding setprod_Un_disjoint[OF f0 d0, unfolded u0] by simp
    also have "\<dots> = (\<Sum>i = 0..n. (\<Sum>v\<in>natpermute i (k + 1). \<Prod>j\<in>{0..k}. a j $ v ! j) * a m $ (n - i))"
      unfolding fps_mult_nth H[rule_format, OF km] ..
    also have "\<dots> = (\<Sum>v\<in>natpermute n (m + 1). \<Prod>j\<in>{0..m}. a j $ v ! j)"
      apply (simp add: k)
      unfolding natpermute_split[of m "m + 1", simplified, of n, unfolded natlist_trivial_1[unfolded One_nat_def] k]
      apply (subst setsum_UN_disjoint)
      apply simp
      apply simp
      unfolding image_Collect[symmetric]
      apply clarsimp
      apply (rule finite_imageI)
      apply (rule natpermute_finite)
      apply (clarsimp simp add: expand_set_eq)
      apply auto
      apply (rule setsum_cong2)
      unfolding setsum_left_distrib
      apply (rule sym)
      apply (rule_tac f="\<lambda>xs. xs @[n - x]" in  setsum_reindex_cong)
      apply (simp add: inj_on_def)
      apply auto
      unfolding setprod_Un_disjoint[OF f0 d0, unfolded u0, unfolded k]
      apply (clarsimp simp add: natpermute_def nth_append)
      done
    finally have "?P m n" .}
  ultimately show "?P m n " by (cases m, auto)
qed

text{* The special form for powers *}
lemma fps_power_nth_Suc:
  fixes m :: nat and a :: "('a::comm_ring_1) fps"
  shows "(a ^ Suc m)$n = setsum (\<lambda>v. setprod (\<lambda>j. a $ (v!j)) {0..m}) (natpermute n (m+1))"
proof-
  have f: "finite {0 ..m}" by simp
  have th0: "a^Suc m = setprod (\<lambda>i. a) {0..m}" unfolding setprod_constant[OF f, of a] by simp
  show ?thesis unfolding th0 fps_setprod_nth ..
qed
lemma fps_power_nth:
  fixes m :: nat and a :: "('a::comm_ring_1) fps"
  shows "(a ^m)$n = (if m=0 then 1$n else setsum (\<lambda>v. setprod (\<lambda>j. a $ (v!j)) {0..m - 1}) (natpermute n m))"
  by (cases m, simp_all add: fps_power_nth_Suc del: power_Suc)

lemma fps_nth_power_0:
  fixes m :: nat and a :: "('a::{comm_ring_1, recpower}) fps"
  shows "(a ^m)$0 = (a$0) ^ m"
proof-
  {assume "m=0" hence ?thesis by simp}
  moreover
  {fix n assume m: "m = Suc n"
    have c: "m = card {0..n}" using m by simp
   have "(a ^m)$0 = setprod (\<lambda>i. a$0) {0..n}"
     by (simp add: m fps_power_nth del: replicate.simps power_Suc)
   also have "\<dots> = (a$0) ^ m"
     unfolding c by (rule setprod_constant, simp)
   finally have ?thesis .}
 ultimately show ?thesis by (cases m, auto)
qed

lemma fps_compose_inj_right:
  assumes a0: "a$0 = (0::'a::{recpower,idom})"
  and a1: "a$1 \<noteq> 0"
  shows "(b oo a = c oo a) \<longleftrightarrow> b = c" (is "?lhs \<longleftrightarrow>?rhs")
proof-
  {assume ?rhs then have "?lhs" by simp}
  moreover
  {assume h: ?lhs
    {fix n have "b$n = c$n"
      proof(induct n rule: nat_less_induct)
	fix n assume H: "\<forall>m<n. b$m = c$m"
	{assume n0: "n=0"
	  from h have "(b oo a)$n = (c oo a)$n" by simp
	  hence "b$n = c$n" using n0 by (simp add: fps_compose_nth)}
	moreover
	{fix n1 assume n1: "n = Suc n1"
	  have f: "finite {0 .. n1}" "finite {n}" by simp_all
	  have eq: "{0 .. n1} \<union> {n} = {0 .. n}" using n1 by auto
	  have d: "{0 .. n1} \<inter> {n} = {}" using n1 by auto
	  have seq: "(\<Sum>i = 0..n1. b $ i * a ^ i $ n) = (\<Sum>i = 0..n1. c $ i * a ^ i $ n)"
	    apply (rule setsum_cong2)
	    using H n1 by auto
	  have th0: "(b oo a) $n = (\<Sum>i = 0..n1. c $ i * a ^ i $ n) + b$n * (a$1)^n"
	    unfolding fps_compose_nth setsum_Un_disjoint[OF f d, unfolded eq] seq
	    using startsby_zero_power_nth_same[OF a0]
	    by simp
	  have th1: "(c oo a) $n = (\<Sum>i = 0..n1. c $ i * a ^ i $ n) + c$n * (a$1)^n"
	    unfolding fps_compose_nth setsum_Un_disjoint[OF f d, unfolded eq]
	    using startsby_zero_power_nth_same[OF a0]
	    by simp
	  from h[unfolded fps_eq_iff, rule_format, of n] th0 th1 a1
	  have "b$n = c$n" by auto}
	ultimately show "b$n = c$n" by (cases n, auto)
      qed}
    then have ?rhs by (simp add: fps_eq_iff)}
  ultimately show ?thesis by blast
qed


subsection {* Radicals *}

declare setprod_cong[fundef_cong]
function radical :: "(nat \<Rightarrow> 'a \<Rightarrow> 'a) \<Rightarrow> nat \<Rightarrow> ('a::{field, recpower}) fps \<Rightarrow> nat \<Rightarrow> 'a" where
  "radical r 0 a 0 = 1"
| "radical r 0 a (Suc n) = 0"
| "radical r (Suc k) a 0 = r (Suc k) (a$0)"
| "radical r (Suc k) a (Suc n) = (a$ Suc n - setsum (\<lambda>xs. setprod (\<lambda>j. radical r (Suc k) a (xs ! j)) {0..k}) {xs. xs \<in> natpermute (Suc n) (Suc k) \<and> Suc n \<notin> set xs}) / (of_nat (Suc k) * (radical r (Suc k) a 0)^k)"
by pat_completeness auto

termination radical
proof
  let ?R = "measure (\<lambda>(r, k, a, n). n)"
  {
    show "wf ?R" by auto}
  {fix r k a n xs i
    assume xs: "xs \<in> {xs \<in> natpermute (Suc n) (Suc k). Suc n \<notin> set xs}" and i: "i \<in> {0..k}"
    {assume c: "Suc n \<le> xs ! i"
      from xs i have "xs !i \<noteq> Suc n" by (auto simp add: in_set_conv_nth natpermute_def)
      with c have c': "Suc n < xs!i" by arith
      have fths: "finite {0 ..< i}" "finite {i}" "finite {i+1..<Suc k}" by simp_all
      have d: "{0 ..< i} \<inter> ({i} \<union> {i+1 ..< Suc k}) = {}" "{i} \<inter> {i+1..< Suc k} = {}" by auto
      have eqs: "{0..<Suc k} = {0 ..< i} \<union> ({i} \<union> {i+1 ..< Suc k})" using i by auto
      from xs have "Suc n = foldl op + 0 xs" by (simp add: natpermute_def)
      also have "\<dots> = setsum (nth xs) {0..<Suc k}" unfolding foldl_add_setsum using xs
	by (simp add: natpermute_def)
      also have "\<dots> = xs!i + setsum (nth xs) {0..<i} + setsum (nth xs) {i+1..<Suc k}"
	unfolding eqs  setsum_Un_disjoint[OF fths(1) finite_UnI[OF fths(2,3)] d(1)]
	unfolding setsum_Un_disjoint[OF fths(2) fths(3) d(2)]
	by simp
      finally have False using c' by simp}
    then show "((r,Suc k,a,xs!i), r, Suc k, a, Suc n) \<in> ?R"
      apply auto by (metis not_less)}
  {fix r k a n
    show "((r,Suc k, a, 0),r, Suc k, a, Suc n) \<in> ?R" by simp}
qed

definition "fps_radical r n a = Abs_fps (radical r n a)"

lemma fps_radical0[simp]: "fps_radical r 0 a = 1"
  apply (auto simp add: fps_eq_iff fps_radical_def)  by (case_tac n, auto)

lemma fps_radical_nth_0[simp]: "fps_radical r n a $ 0 = (if n=0 then 1 else r n (a$0))"
  by (cases n, simp_all add: fps_radical_def)

lemma fps_radical_power_nth[simp]:
  assumes r: "(r k (a$0)) ^ k = a$0"
  shows "fps_radical r k a ^ k $ 0 = (if k = 0 then 1 else a$0)"
proof-
  {assume "k=0" hence ?thesis by simp }
  moreover
  {fix h assume h: "k = Suc h"
    have fh: "finite {0..h}" by simp
    have eq1: "fps_radical r k a ^ k $ 0 = (\<Prod>j\<in>{0..h}. fps_radical r k a $ (replicate k 0) ! j)"
      unfolding fps_power_nth h by simp
    also have "\<dots> = (\<Prod>j\<in>{0..h}. r k (a$0))"
      apply (rule setprod_cong)
      apply simp
      using h
      apply (subgoal_tac "replicate k (0::nat) ! x = 0")
      by (auto intro: nth_replicate simp del: replicate.simps)
    also have "\<dots> = a$0"
      unfolding setprod_constant[OF fh] using r by (simp add: h)
    finally have ?thesis using h by simp}
  ultimately show ?thesis by (cases k, auto)
qed

lemma natpermute_max_card: assumes n0: "n\<noteq>0"
  shows "card {xs \<in> natpermute n (k+1). n \<in> set xs} = k+1"
  unfolding natpermute_contain_maximal
proof-
  let ?A= "\<lambda>i. {replicate (k + 1) 0[i := n]}"
  let ?K = "{0 ..k}"
  have fK: "finite ?K" by simp
  have fAK: "\<forall>i\<in>?K. finite (?A i)" by auto
  have d: "\<forall>i\<in> ?K. \<forall>j\<in> ?K. i \<noteq> j \<longrightarrow> {replicate (k + 1) 0[i := n]} \<inter> {replicate (k + 1) 0[j := n]} = {}"
  proof(clarify)
    fix i j assume i: "i \<in> ?K" and j: "j\<in> ?K" and ij: "i\<noteq>j"
    {assume eq: "replicate (k+1) 0 [i:=n] = replicate (k+1) 0 [j:= n]"
      have "(replicate (k+1) 0 [i:=n] ! i) = n" using i by (simp del: replicate.simps)
      moreover
      have "(replicate (k+1) 0 [j:=n] ! i) = 0" using i ij by (simp del: replicate.simps)
      ultimately have False using eq n0 by (simp del: replicate.simps)}
    then show "{replicate (k + 1) 0[i := n]} \<inter> {replicate (k + 1) 0[j := n]} = {}"
      by auto
  qed
  from card_UN_disjoint[OF fK fAK d]
  show "card (\<Union>i\<in>{0..k}. {replicate (k + 1) 0[i := n]}) = k+1" by simp
qed

lemma power_radical:
  fixes a:: "'a ::{field, ring_char_0, recpower} fps"
  assumes r0: "(r (Suc k) (a$0)) ^ Suc k = a$0" and a0: "a$0 \<noteq> 0"
  shows "(fps_radical r (Suc k) a) ^ (Suc k) = a"
proof-
  let ?r = "fps_radical r (Suc k) a"
  from a0 r0 have r00: "r (Suc k) (a$0) \<noteq> 0" by auto
  {fix z have "?r ^ Suc k $ z = a$z"
    proof(induct z rule: nat_less_induct)
      fix n assume H: "\<forall>m<n. ?r ^ Suc k $ m = a$m"
      {assume "n = 0" hence "?r ^ Suc k $ n = a $n"
	  using fps_radical_power_nth[of r "Suc k" a, OF r0] by simp}
      moreover
      {fix n1 assume n1: "n = Suc n1"
	have fK: "finite {0..k}" by simp
	have nz: "n \<noteq> 0" using n1 by arith
	let ?Pnk = "natpermute n (k + 1)"
	let ?Pnkn = "{xs \<in> ?Pnk. n \<in> set xs}"
	let ?Pnknn = "{xs \<in> ?Pnk. n \<notin> set xs}"
	have eq: "?Pnkn \<union> ?Pnknn = ?Pnk" by blast
	have d: "?Pnkn \<inter> ?Pnknn = {}" by blast
	have f: "finite ?Pnkn" "finite ?Pnknn"
	  using finite_Un[of ?Pnkn ?Pnknn, unfolded eq]
	  by (metis natpermute_finite)+
	let ?f = "\<lambda>v. \<Prod>j\<in>{0..k}. ?r $ v ! j"
	have "setsum ?f ?Pnkn = setsum (\<lambda>v. ?r $ n * r (Suc k) (a $ 0) ^ k) ?Pnkn"
	proof(rule setsum_cong2)
	  fix v assume v: "v \<in> {xs \<in> natpermute n (k + 1). n \<in> set xs}"
	  let ?ths = "(\<Prod>j\<in>{0..k}. fps_radical r (Suc k) a $ v ! j) = fps_radical r (Suc k) a $ n * r (Suc k) (a $ 0) ^ k"
	  from v obtain i where i: "i \<in> {0..k}" "v = replicate (k+1) 0 [i:= n]"
	    unfolding natpermute_contain_maximal by auto
	  have "(\<Prod>j\<in>{0..k}. fps_radical r (Suc k) a $ v ! j) = (\<Prod>j\<in>{0..k}. if j = i then fps_radical r (Suc k) a $ n else r (Suc k) (a$0))"
	    apply (rule setprod_cong, simp)
	    using i r0 by (simp del: replicate.simps)
	  also have "\<dots> = (fps_radical r (Suc k) a $ n) * r (Suc k) (a$0) ^ k"
	    unfolding setprod_gen_delta[OF fK] using i r0 by simp
	  finally show ?ths .
	qed
	then have "setsum ?f ?Pnkn = of_nat (k+1) * ?r $ n * r (Suc k) (a $ 0) ^ k"
	  by (simp add: natpermute_max_card[OF nz, simplified])
	also have "\<dots> = a$n - setsum ?f ?Pnknn"
	  unfolding n1 using r00 a0 by (simp add: field_simps fps_radical_def del: of_nat_Suc )
	finally have fn: "setsum ?f ?Pnkn = a$n - setsum ?f ?Pnknn" .
	have "(?r ^ Suc k)$n = setsum ?f ?Pnkn + setsum ?f ?Pnknn"
	  unfolding fps_power_nth_Suc setsum_Un_disjoint[OF f d, unfolded eq] ..
	also have "\<dots> = a$n" unfolding fn by simp
	finally have "?r ^ Suc k $ n = a $n" .}
      ultimately  show "?r ^ Suc k $ n = a $n" by (cases n, auto)
  qed }
  then show ?thesis by (simp add: fps_eq_iff)
qed

lemma eq_divide_imp': assumes c0: "(c::'a::field) ~= 0" and eq: "a * c = b"
  shows "a = b / c"
proof-
  from eq have "a * c * inverse c = b * inverse c" by simp
  hence "a * (inverse c * c) = b/c" by (simp only: field_simps divide_inverse)
  then show "a = b/c" unfolding  field_inverse[OF c0] by simp
qed

lemma radical_unique:
  assumes r0: "(r (Suc k) (b$0)) ^ Suc k = b$0"
  and a0: "r (Suc k) (b$0 ::'a::{field, ring_char_0, recpower}) = a$0" and b0: "b$0 \<noteq> 0"
  shows "a^(Suc k) = b \<longleftrightarrow> a = fps_radical r (Suc k) b"
proof-
  let ?r = "fps_radical r (Suc k) b"
  have r00: "r (Suc k) (b$0) \<noteq> 0" using b0 r0 by auto
  {assume H: "a = ?r"
    from H have "a^Suc k = b" using power_radical[of r k, OF r0 b0] by simp}
  moreover
  {assume H: "a^Suc k = b"
    (* Generally a$0 would need to be the k+1 st root of b$0 *)
    have ceq: "card {0..k} = Suc k" by simp
    have fk: "finite {0..k}" by simp
    from a0 have a0r0: "a$0 = ?r$0" by simp
    {fix n have "a $ n = ?r $ n"
      proof(induct n rule: nat_less_induct)
	fix n assume h: "\<forall>m<n. a$m = ?r $m"
	{assume "n = 0" hence "a$n = ?r $n" using a0 by simp }
	moreover
	{fix n1 assume n1: "n = Suc n1"
	  have fK: "finite {0..k}" by simp
	have nz: "n \<noteq> 0" using n1 by arith
	let ?Pnk = "natpermute n (Suc k)"
	let ?Pnkn = "{xs \<in> ?Pnk. n \<in> set xs}"
	let ?Pnknn = "{xs \<in> ?Pnk. n \<notin> set xs}"
	have eq: "?Pnkn \<union> ?Pnknn = ?Pnk" by blast
	have d: "?Pnkn \<inter> ?Pnknn = {}" by blast
	have f: "finite ?Pnkn" "finite ?Pnknn"
	  using finite_Un[of ?Pnkn ?Pnknn, unfolded eq]
	  by (metis natpermute_finite)+
	let ?f = "\<lambda>v. \<Prod>j\<in>{0..k}. ?r $ v ! j"
	let ?g = "\<lambda>v. \<Prod>j\<in>{0..k}. a $ v ! j"
	have "setsum ?g ?Pnkn = setsum (\<lambda>v. a $ n * (?r$0)^k) ?Pnkn"
	proof(rule setsum_cong2)
	  fix v assume v: "v \<in> {xs \<in> natpermute n (Suc k). n \<in> set xs}"
	  let ?ths = "(\<Prod>j\<in>{0..k}. a $ v ! j) = a $ n * (?r$0)^k"
	  from v obtain i where i: "i \<in> {0..k}" "v = replicate (k+1) 0 [i:= n]"
	    unfolding Suc_plus1 natpermute_contain_maximal by (auto simp del: replicate.simps)
	  have "(\<Prod>j\<in>{0..k}. a $ v ! j) = (\<Prod>j\<in>{0..k}. if j = i then a $ n else r (Suc k) (b$0))"
	    apply (rule setprod_cong, simp)
	    using i a0 by (simp del: replicate.simps)
	  also have "\<dots> = a $ n * (?r $ 0)^k"
	    unfolding  setprod_gen_delta[OF fK] using i by simp
	  finally show ?ths .
	qed
	then have th0: "setsum ?g ?Pnkn = of_nat (k+1) * a $ n * (?r $ 0)^k"
	  by (simp add: natpermute_max_card[OF nz, simplified])
	have th1: "setsum ?g ?Pnknn = setsum ?f ?Pnknn"
	proof (rule setsum_cong2, rule setprod_cong, simp)
	  fix xs i assume xs: "xs \<in> ?Pnknn" and i: "i \<in> {0..k}"
	  {assume c: "n \<le> xs ! i"
	    from xs i have "xs !i \<noteq> n" by (auto simp add: in_set_conv_nth natpermute_def)
	    with c have c': "n < xs!i" by arith
	    have fths: "finite {0 ..< i}" "finite {i}" "finite {i+1..<Suc k}" by simp_all
	    have d: "{0 ..< i} \<inter> ({i} \<union> {i+1 ..< Suc k}) = {}" "{i} \<inter> {i+1..< Suc k} = {}" by auto
	    have eqs: "{0..<Suc k} = {0 ..< i} \<union> ({i} \<union> {i+1 ..< Suc k})" using i by auto
	    from xs have "n = foldl op + 0 xs" by (simp add: natpermute_def)
	    also have "\<dots> = setsum (nth xs) {0..<Suc k}" unfolding foldl_add_setsum using xs
	      by (simp add: natpermute_def)
	    also have "\<dots> = xs!i + setsum (nth xs) {0..<i} + setsum (nth xs) {i+1..<Suc k}"
	      unfolding eqs  setsum_Un_disjoint[OF fths(1) finite_UnI[OF fths(2,3)] d(1)]
	      unfolding setsum_Un_disjoint[OF fths(2) fths(3) d(2)]
	      by simp
	    finally have False using c' by simp}
	  then have thn: "xs!i < n" by arith
	  from h[rule_format, OF thn]
	  show "a$(xs !i) = ?r$(xs!i)" .
	qed
	have th00: "\<And>(x::'a). of_nat (Suc k) * (x * inverse (of_nat (Suc k))) = x"
	  by (simp add: field_simps del: of_nat_Suc)
	from H have "b$n = a^Suc k $ n" by (simp add: fps_eq_iff)
	also have "a ^ Suc k$n = setsum ?g ?Pnkn + setsum ?g ?Pnknn"
	  unfolding fps_power_nth_Suc
	  using setsum_Un_disjoint[OF f d, unfolded Suc_plus1[symmetric],
	    unfolded eq, of ?g] by simp
	also have "\<dots> = of_nat (k+1) * a $ n * (?r $ 0)^k + setsum ?f ?Pnknn" unfolding th0 th1 ..
	finally have "of_nat (k+1) * a $ n * (?r $ 0)^k = b$n - setsum ?f ?Pnknn" by simp
	then have "a$n = (b$n - setsum ?f ?Pnknn) / (of_nat (k+1) * (?r $ 0)^k)"
	  apply -
	  apply (rule eq_divide_imp')
	  using r00
	  apply (simp del: of_nat_Suc)
	  by (simp add: mult_ac)
	then have "a$n = ?r $n"
	  apply (simp del: of_nat_Suc)
	  unfolding fps_radical_def n1
	  by (simp add: field_simps n1 th00 del: of_nat_Suc)}
	ultimately show "a$n = ?r $ n" by (cases n, auto)
      qed}
    then have "a = ?r" by (simp add: fps_eq_iff)}
  ultimately show ?thesis by blast
qed


lemma radical_power:
  assumes r0: "r (Suc k) ((a$0) ^ Suc k) = a$0"
  and a0: "(a$0 ::'a::{field, ring_char_0, recpower}) \<noteq> 0"
  shows "(fps_radical r (Suc k) (a ^ Suc k)) = a"
proof-
  let ?ak = "a^ Suc k"
  have ak0: "?ak $ 0 = (a$0) ^ Suc k" by (simp add: fps_nth_power_0 del: power_Suc)
  from r0 have th0: "r (Suc k) (a ^ Suc k $ 0) ^ Suc k = a ^ Suc k $ 0" using ak0 by auto
  from r0 ak0 have th1: "r (Suc k) (a ^ Suc k $ 0) = a $ 0" by auto
  from ak0 a0 have ak00: "?ak $ 0 \<noteq>0 " by auto
  from radical_unique[of r k ?ak a, OF th0 th1 ak00] show ?thesis by metis
qed

lemma fps_deriv_radical:
  fixes a:: "'a ::{field, ring_char_0, recpower} fps"
  assumes r0: "(r (Suc k) (a$0)) ^ Suc k = a$0" and a0: "a$0 \<noteq> 0"
  shows "fps_deriv (fps_radical r (Suc k) a) = fps_deriv a / (fps_const (of_nat (Suc k)) * (fps_radical r (Suc k) a) ^ k)"
proof-
  let ?r= "fps_radical r (Suc k) a"
  let ?w = "(fps_const (of_nat (Suc k)) * ?r ^ k)"
  from a0 r0 have r0': "r (Suc k) (a$0) \<noteq> 0" by auto
  from r0' have w0: "?w $ 0 \<noteq> 0" by (simp del: of_nat_Suc)
  note th0 = inverse_mult_eq_1[OF w0]
  let ?iw = "inverse ?w"
  from power_radical[of r, OF r0 a0]
  have "fps_deriv (?r ^ Suc k) = fps_deriv a" by simp
  hence "fps_deriv ?r * ?w = fps_deriv a"
    by (simp add: fps_deriv_power mult_ac del: power_Suc)
  hence "?iw * fps_deriv ?r * ?w = ?iw * fps_deriv a" by simp
  hence "fps_deriv ?r * (?iw * ?w) = fps_deriv a / ?w"
    by (simp add: fps_divide_def)
  then show ?thesis unfolding th0 by simp
qed

lemma radical_mult_distrib:
  fixes a:: "'a ::{field, ring_char_0, recpower} fps"
  assumes
  ra0: "r (k) (a $ 0) ^ k = a $ 0"
  and rb0: "r (k) (b $ 0) ^ k = b $ 0"
  and r0': "r (k) ((a * b) $ 0) = r (k) (a $ 0) * r (k) (b $ 0)"
  and a0: "a$0 \<noteq> 0"
  and b0: "b$0 \<noteq> 0"
  shows "fps_radical r (k) (a*b) = fps_radical r (k) a * fps_radical r (k) (b)"
proof-
  from r0' have r0: "(r (k) ((a*b)$0)) ^ k = (a*b)$0"
    by (simp add: fps_mult_nth ra0 rb0 power_mult_distrib)
  {assume "k=0" hence ?thesis by simp}
  moreover
  {fix h assume k: "k = Suc h"
  let ?ra = "fps_radical r (Suc h) a"
  let ?rb = "fps_radical r (Suc h) b"
  have th0: "r (Suc h) ((a * b) $ 0) = (fps_radical r (Suc h) a * fps_radical r (Suc h) b) $ 0"
    using r0' k by (simp add: fps_mult_nth)
  have ab0: "(a*b) $ 0 \<noteq> 0" using a0 b0 by (simp add: fps_mult_nth)
  from radical_unique[of r h "a*b" "fps_radical r (Suc h) a * fps_radical r (Suc h) b", OF r0[unfolded k] th0 ab0, symmetric]
    power_radical[of r, OF ra0[unfolded k] a0] power_radical[of r, OF rb0[unfolded k] b0] k
  have ?thesis by (auto simp add: power_mult_distrib simp del: power_Suc)}
ultimately show ?thesis by (cases k, auto)
qed

lemma radical_inverse:
  fixes a:: "'a ::{field, ring_char_0, recpower} fps"
  assumes
  ra0: "r (k) (a $ 0) ^ k = a $ 0"
  and ria0: "r (k) (inverse (a $ 0)) = inverse (r (k) (a $ 0))"
  and r1: "(r (k) 1) = 1"
  and a0: "a$0 \<noteq> 0"
  shows "fps_radical r (k) (inverse a) = inverse (fps_radical r (k) a)"
proof-
  {assume "k=0" then have ?thesis by simp}
  moreover
  {fix h assume k[simp]: "k = Suc h"
    let ?ra = "fps_radical r (Suc h) a"
    let ?ria = "fps_radical r (Suc h) (inverse a)"
    from ra0 a0 have th00: "r (Suc h) (a$0) \<noteq> 0" by auto
    have ria0': "r (Suc h) (inverse a $ 0) ^ Suc h = inverse a$0"
    using ria0 ra0 a0
    by (simp add: fps_inverse_def  nonzero_power_inverse[OF th00, symmetric]
             del: power_Suc)
  from inverse_mult_eq_1[OF a0] have th0: "a * inverse a = 1"
    by (simp add: mult_commute)
  from radical_unique[where a=1 and b=1 and r=r and k=h, simplified, OF r1[unfolded k]]
  have th01: "fps_radical r (Suc h) 1 = 1" .
  have th1: "r (Suc h) ((a * inverse a) $ 0) ^ Suc h = (a * inverse a) $ 0"
    "r (Suc h) ((a * inverse a) $ 0) =
r (Suc h) (a $ 0) * r (Suc h) (inverse a $ 0)"
    using r1 unfolding th0  apply (simp_all add: ria0[symmetric])
    apply (simp add: fps_inverse_def a0)
    unfolding ria0[unfolded k]
    using th00 by simp
  from nonzero_imp_inverse_nonzero[OF a0] a0
  have th2: "inverse a $ 0 \<noteq> 0" by (simp add: fps_inverse_def)
  from radical_mult_distrib[of r "Suc h" a "inverse a", OF ra0[unfolded k] ria0' th1(2) a0 th2]
  have th3: "?ra * ?ria = 1" unfolding th0 th01 by simp
  from th00 have ra0: "?ra $ 0 \<noteq> 0" by simp
  from fps_inverse_unique[OF ra0 th3] have ?thesis by simp}
ultimately show ?thesis by (cases k, auto)
qed

lemma fps_divide_inverse: "(a::('a::field) fps) / b = a * inverse b"
  by (simp add: fps_divide_def)

lemma radical_divide:
  fixes a:: "'a ::{field, ring_char_0, recpower} fps"
  assumes
      ra0: "r k (a $ 0) ^ k = a $ 0"
  and rb0: "r k (b $ 0) ^ k = b $ 0"
  and r1: "r k 1 = 1"
  and rb0': "r k (inverse (b $ 0)) = inverse (r k (b $ 0))"
  and raib': "r k (a$0 / (b$0)) = r k (a$0) / r k (b$0)"
  and a0: "a$0 \<noteq> 0"
  and b0: "b$0 \<noteq> 0"
  shows "fps_radical r k (a/b) = fps_radical r k a / fps_radical r k b"
proof-
  from raib'
  have raib: "r k (a$0 / (b$0)) = r k (a$0) * r k (inverse (b$0))"
    by (simp add: divide_inverse rb0'[symmetric])

  {assume "k=0" hence ?thesis by (simp add: fps_divide_def)}
  moreover
  {assume k0: "k\<noteq> 0"
    from b0 k0 rb0 have rbn0: "r k (b $0) \<noteq> 0"
      by (auto simp add: power_0_left)

    from rb0 rb0' have rib0: "(r k (inverse (b $ 0)))^k = inverse (b$0)"
    by (simp add: nonzero_power_inverse[OF rbn0, symmetric])
  from rib0 have th0: "r k (inverse b $ 0) ^ k = inverse b $ 0"
    by (simp add:fps_inverse_def b0)
  from raib
  have th1: "r k ((a * inverse b) $ 0) = r k (a $ 0) * r k (inverse b $ 0)"
    by (simp add: divide_inverse fps_inverse_def  b0 fps_mult_nth)
  from nonzero_imp_inverse_nonzero[OF b0] b0 have th2: "inverse b $ 0 \<noteq> 0"
    by (simp add: fps_inverse_def)
  from radical_mult_distrib[of r k a "inverse b", OF ra0 th0 th1 a0 th2]
  have th: "fps_radical r k (a/b) = fps_radical r k a * fps_radical r k (inverse b)"
    by (simp add: fps_divide_def)
  with radical_inverse[of r k b, OF rb0 rb0' r1 b0]
  have ?thesis by (simp add: fps_divide_def)}
ultimately show ?thesis by blast
qed

subsection{* Derivative of composition *}

lemma fps_compose_deriv:
  fixes a:: "('a::idom) fps"
  assumes b0: "b$0 = 0"
  shows "fps_deriv (a oo b) = ((fps_deriv a) oo b) * (fps_deriv b)"
proof-
  {fix n
    have "(fps_deriv (a oo b))$n = setsum (\<lambda>i. a $ i * (fps_deriv (b^i))$n) {0.. Suc n}"
      by (simp add: fps_compose_def ring_simps setsum_right_distrib del: of_nat_Suc)
    also have "\<dots> = setsum (\<lambda>i. a$i * ((fps_const (of_nat i)) * (fps_deriv b * (b^(i - 1))))$n) {0.. Suc n}"
      by (simp add: ring_simps fps_deriv_power del: fps_mult_left_const_nth of_nat_Suc)
  also have "\<dots> = setsum (\<lambda>i. of_nat i * a$i * (((b^(i - 1)) * fps_deriv b))$n) {0.. Suc n}"
    unfolding fps_mult_left_const_nth  by (simp add: ring_simps)
  also have "\<dots> = setsum (\<lambda>i. of_nat i * a$i * (setsum (\<lambda>j. (b^ (i - 1))$j * (fps_deriv b)$(n - j)) {0..n})) {0.. Suc n}"
    unfolding fps_mult_nth ..
  also have "\<dots> = setsum (\<lambda>i. of_nat i * a$i * (setsum (\<lambda>j. (b^ (i - 1))$j * (fps_deriv b)$(n - j)) {0..n})) {1.. Suc n}"
    apply (rule setsum_mono_zero_right)
    apply (auto simp add: mult_delta_left setsum_delta not_le)
    done
  also have "\<dots> = setsum (\<lambda>i. of_nat (i + 1) * a$(i+1) * (setsum (\<lambda>j. (b^ i)$j * of_nat (n - j + 1) * b$(n - j + 1)) {0..n})) {0.. n}"
    unfolding fps_deriv_nth
    apply (rule setsum_reindex_cong[where f="Suc"])
    by (auto simp add: mult_assoc)
  finally have th0: "(fps_deriv (a oo b))$n = setsum (\<lambda>i. of_nat (i + 1) * a$(i+1) * (setsum (\<lambda>j. (b^ i)$j * of_nat (n - j + 1) * b$(n - j + 1)) {0..n})) {0.. n}" .

  have "(((fps_deriv a) oo b) * (fps_deriv b))$n = setsum (\<lambda>i. (fps_deriv b)$ (n - i) * ((fps_deriv a) oo b)$i) {0..n}"
    unfolding fps_mult_nth by (simp add: mult_ac)
  also have "\<dots> = setsum (\<lambda>i. setsum (\<lambda>j. of_nat (n - i +1) * b$(n - i + 1) * of_nat (j + 1) * a$(j+1) * (b^j)$i) {0..n}) {0..n}"
    unfolding fps_deriv_nth fps_compose_nth setsum_right_distrib mult_assoc
    apply (rule setsum_cong2)
    apply (rule setsum_mono_zero_left)
    apply (simp_all add: subset_eq)
    apply clarify
    apply (subgoal_tac "b^i$x = 0")
    apply simp
    apply (rule startsby_zero_power_prefix[OF b0, rule_format])
    by simp
  also have "\<dots> = setsum (\<lambda>i. of_nat (i + 1) * a$(i+1) * (setsum (\<lambda>j. (b^ i)$j * of_nat (n - j + 1) * b$(n - j + 1)) {0..n})) {0.. n}"
    unfolding setsum_right_distrib
    apply (subst setsum_commute)
    by ((rule setsum_cong2)+) simp
  finally have "(fps_deriv (a oo b))$n = (((fps_deriv a) oo b) * (fps_deriv b)) $n"
    unfolding th0 by simp}
then show ?thesis by (simp add: fps_eq_iff)
qed

lemma fps_mult_X_plus_1_nth:
  "((1+X)*a) $n = (if n = 0 then (a$n :: 'a::comm_ring_1) else a$n + a$(n - 1))"
proof-
  {assume "n = 0" hence ?thesis by (simp add: fps_mult_nth )}
  moreover
  {fix m assume m: "n = Suc m"
    have "((1+X)*a) $n = setsum (\<lambda>i. (1+X)$i * a$(n-i)) {0..n}"
      by (simp add: fps_mult_nth)
    also have "\<dots> = setsum (\<lambda>i. (1+X)$i * a$(n-i)) {0.. 1}"
      unfolding m
      apply (rule setsum_mono_zero_right)
      by (auto simp add: )
    also have "\<dots> = (if n = 0 then (a$n :: 'a::comm_ring_1) else a$n + a$(n - 1))"
      unfolding m
      by (simp add: )
    finally have ?thesis .}
  ultimately show ?thesis by (cases n, auto)
qed

subsection{* Finite FPS (i.e. polynomials) and X *}
lemma fps_poly_sum_X:
  assumes z: "\<forall>i > n. a$i = (0::'a::comm_ring_1)"
  shows "a = setsum (\<lambda>i. fps_const (a$i) * X^i) {0..n}" (is "a = ?r")
proof-
  {fix i
    have "a$i = ?r$i"
      unfolding fps_setsum_nth fps_mult_left_const_nth X_power_nth
      by (simp add: mult_delta_right setsum_delta' z)
  }
  then show ?thesis unfolding fps_eq_iff by blast
qed

subsection{* Compositional inverses *}


fun compinv :: "'a fps \<Rightarrow> nat \<Rightarrow> 'a::{recpower,field}" where
  "compinv a 0 = X$0"
| "compinv a (Suc n) = (X$ Suc n - setsum (\<lambda>i. (compinv a i) * (a^i)$Suc n) {0 .. n}) / (a$1) ^ Suc n"

definition "fps_inv a = Abs_fps (compinv a)"

lemma fps_inv: assumes a0: "a$0 = 0" and a1: "a$1 \<noteq> 0"
  shows "fps_inv a oo a = X"
proof-
  let ?i = "fps_inv a oo a"
  {fix n
    have "?i $n = X$n"
    proof(induct n rule: nat_less_induct)
      fix n assume h: "\<forall>m<n. ?i$m = X$m"
      {assume "n=0" hence "?i $n = X$n" using a0
	  by (simp add: fps_compose_nth fps_inv_def)}
      moreover
      {fix n1 assume n1: "n = Suc n1"
	have "?i $ n = setsum (\<lambda>i. (fps_inv a $ i) * (a^i)$n) {0 .. n1} + fps_inv a $ Suc n1 * (a $ 1)^ Suc n1"
	  by (simp add: fps_compose_nth n1 startsby_zero_power_nth_same[OF a0]
                   del: power_Suc)
	also have "\<dots> = setsum (\<lambda>i. (fps_inv a $ i) * (a^i)$n) {0 .. n1} + (X$ Suc n1 - setsum (\<lambda>i. (fps_inv a $ i) * (a^i)$n) {0 .. n1})"
	  using a0 a1 n1 by (simp add: fps_inv_def)
	also have "\<dots> = X$n" using n1 by simp
	finally have "?i $ n = X$n" .}
      ultimately show "?i $ n = X$n" by (cases n, auto)
    qed}
  then show ?thesis by (simp add: fps_eq_iff)
qed


fun gcompinv :: "'a fps \<Rightarrow> 'a fps \<Rightarrow> nat \<Rightarrow> 'a::{recpower,field}" where
  "gcompinv b a 0 = b$0"
| "gcompinv b a (Suc n) = (b$ Suc n - setsum (\<lambda>i. (gcompinv b a i) * (a^i)$Suc n) {0 .. n}) / (a$1) ^ Suc n"

definition "fps_ginv b a = Abs_fps (gcompinv b a)"

lemma fps_ginv: assumes a0: "a$0 = 0" and a1: "a$1 \<noteq> 0"
  shows "fps_ginv b a oo a = b"
proof-
  let ?i = "fps_ginv b a oo a"
  {fix n
    have "?i $n = b$n"
    proof(induct n rule: nat_less_induct)
      fix n assume h: "\<forall>m<n. ?i$m = b$m"
      {assume "n=0" hence "?i $n = b$n" using a0
	  by (simp add: fps_compose_nth fps_ginv_def)}
      moreover
      {fix n1 assume n1: "n = Suc n1"
	have "?i $ n = setsum (\<lambda>i. (fps_ginv b a $ i) * (a^i)$n) {0 .. n1} + fps_ginv b a $ Suc n1 * (a $ 1)^ Suc n1"
	  by (simp add: fps_compose_nth n1 startsby_zero_power_nth_same[OF a0]
                   del: power_Suc)
	also have "\<dots> = setsum (\<lambda>i. (fps_ginv b a $ i) * (a^i)$n) {0 .. n1} + (b$ Suc n1 - setsum (\<lambda>i. (fps_ginv b a $ i) * (a^i)$n) {0 .. n1})"
	  using a0 a1 n1 by (simp add: fps_ginv_def)
	also have "\<dots> = b$n" using n1 by simp
	finally have "?i $ n = b$n" .}
      ultimately show "?i $ n = b$n" by (cases n, auto)
    qed}
  then show ?thesis by (simp add: fps_eq_iff)
qed

lemma fps_inv_ginv: "fps_inv = fps_ginv X"
  apply (auto simp add: expand_fun_eq fps_eq_iff fps_inv_def fps_ginv_def)
  apply (induct_tac n rule: nat_less_induct, auto)
  apply (case_tac na)
  apply simp
  apply simp
  done

lemma fps_compose_1[simp]: "1 oo a = 1"
  by (simp add: fps_eq_iff fps_compose_nth mult_delta_left setsum_delta)

lemma fps_compose_0[simp]: "0 oo a = 0"
  by (simp add: fps_eq_iff fps_compose_nth)

lemma fps_compose_0_right[simp]: "a oo 0 = fps_const (a$0)"
  by (auto simp add: fps_eq_iff fps_compose_nth power_0_left setsum_0')

lemma fps_compose_add_distrib: "(a + b) oo c = (a oo c) + (b oo c)"
  by (simp add: fps_eq_iff fps_compose_nth ring_simps setsum_addf)

lemma fps_compose_setsum_distrib: "(setsum f S) oo a = setsum (\<lambda>i. f i oo a) S"
proof-
  {assume "\<not> finite S" hence ?thesis by simp}
  moreover
  {assume fS: "finite S"
    have ?thesis
    proof(rule finite_induct[OF fS])
      show "setsum f {} oo a = (\<Sum>i\<in>{}. f i oo a)" by simp
    next
      fix x F assume fF: "finite F" and xF: "x \<notin> F" and h: "setsum f F oo a = setsum (\<lambda>i. f i oo a) F"
      show "setsum f (insert x F) oo a  = setsum (\<lambda>i. f i oo a) (insert x F)"
	using fF xF h by (simp add: fps_compose_add_distrib)
    qed}
  ultimately show ?thesis by blast
qed

lemma convolution_eq:
  "setsum (%i. a (i :: nat) * b (n - i)) {0 .. n} = setsum (%(i,j). a i * b j) {(i,j). i <= n \<and> j \<le> n \<and> i + j = n}"
  apply (rule setsum_reindex_cong[where f=fst])
  apply (clarsimp simp add: inj_on_def)
  apply (auto simp add: expand_set_eq image_iff)
  apply (rule_tac x= "x" in exI)
  apply clarsimp
  apply (rule_tac x="n - x" in exI)
  apply arith
  done

lemma product_composition_lemma:
  assumes c0: "c$0 = (0::'a::idom)" and d0: "d$0 = 0"
  shows "((a oo c) * (b oo d))$n = setsum (%(k,m). a$k * b$m * (c^k * d^m) $ n) {(k,m). k + m \<le> n}" (is "?l = ?r")
proof-
  let ?S = "{(k\<Colon>nat, m\<Colon>nat). k + m \<le> n}"
  have s: "?S \<subseteq> {0..n} <*> {0..n}" by (auto simp add: subset_eq)
  have f: "finite {(k\<Colon>nat, m\<Colon>nat). k + m \<le> n}"
    apply (rule finite_subset[OF s])
    by auto
  have "?r =  setsum (%i. setsum (%(k,m). a$k * (c^k)$i * b$m * (d^m) $ (n - i)) {(k,m). k + m \<le> n}) {0..n}"
    apply (simp add: fps_mult_nth setsum_right_distrib)
    apply (subst setsum_commute)
    apply (rule setsum_cong2)
    by (auto simp add: ring_simps)
  also have "\<dots> = ?l"
    apply (simp add: fps_mult_nth fps_compose_nth setsum_product)
    apply (rule setsum_cong2)
    apply (simp add: setsum_cartesian_product mult_assoc)
    apply (rule setsum_mono_zero_right[OF f])
    apply (simp add: subset_eq) apply presburger
    apply clarsimp
    apply (rule ccontr)
    apply (clarsimp simp add: not_le)
    apply (case_tac "x < aa")
    apply simp
    apply (frule_tac startsby_zero_power_prefix[rule_format, OF c0])
    apply blast
    apply simp
    apply (frule_tac startsby_zero_power_prefix[rule_format, OF d0])
    apply blast
    done
  finally show ?thesis by simp
qed

lemma product_composition_lemma':
  assumes c0: "c$0 = (0::'a::idom)" and d0: "d$0 = 0"
  shows "((a oo c) * (b oo d))$n = setsum (%k. setsum (%m. a$k * b$m * (c^k * d^m) $ n) {0..n}) {0..n}" (is "?l = ?r")
  unfolding product_composition_lemma[OF c0 d0]
  unfolding setsum_cartesian_product
  apply (rule setsum_mono_zero_left)
  apply simp
  apply (clarsimp simp add: subset_eq)
  apply clarsimp
  apply (rule ccontr)
  apply (subgoal_tac "(c^aa * d^ba) $ n = 0")
  apply simp
  unfolding fps_mult_nth
  apply (rule setsum_0')
  apply (clarsimp simp add: not_le)
  apply (case_tac "aaa < aa")
  apply (rule startsby_zero_power_prefix[OF c0, rule_format])
  apply simp
  apply (subgoal_tac "n - aaa < ba")
  apply (frule_tac k = "ba" in startsby_zero_power_prefix[OF d0, rule_format])
  apply simp
  apply arith
  done


lemma setsum_pair_less_iff:
  "setsum (%((k::nat),m). a k * b m * c (k + m)) {(k,m). k + m \<le> n} = setsum (%s. setsum (%i. a i * b (s - i) * c s) {0..s}) {0..n}" (is "?l = ?r")
proof-
  let ?KM=  "{(k,m). k + m \<le> n}"
  let ?f = "%s. UNION {(0::nat)..s} (%i. {(i,s - i)})"
  have th0: "?KM = UNION {0..n} ?f"
    apply (simp add: expand_set_eq)
    apply arith (* FIXME: VERY slow! *)
    done
  show "?l = ?r "
    unfolding th0
    apply (subst setsum_UN_disjoint)
    apply auto
    apply (subst setsum_UN_disjoint)
    apply auto
    done
qed

lemma fps_compose_mult_distrib_lemma:
  assumes c0: "c$0 = (0::'a::idom)"
  shows "((a oo c) * (b oo c))$n = setsum (%s. setsum (%i. a$i * b$(s - i) * (c^s) $ n) {0..s}) {0..n}" (is "?l = ?r")
  unfolding product_composition_lemma[OF c0 c0] power_add[symmetric]
  unfolding setsum_pair_less_iff[where a = "%k. a$k" and b="%m. b$m" and c="%s. (c ^ s)$n" and n = n] ..


lemma fps_compose_mult_distrib:
  assumes c0: "c$0 = (0::'a::idom)"
  shows "(a * b) oo c = (a oo c) * (b oo c)" (is "?l = ?r")
  apply (simp add: fps_eq_iff fps_compose_mult_distrib_lemma[OF c0])
  by (simp add: fps_compose_nth fps_mult_nth setsum_left_distrib)
lemma fps_compose_setprod_distrib:
  assumes c0: "c$0 = (0::'a::idom)"
  shows "(setprod a S) oo c = setprod (%k. a k oo c) S" (is "?l = ?r")
  apply (cases "finite S")
  apply simp_all
  apply (induct S rule: finite_induct)
  apply simp
  apply (simp add: fps_compose_mult_distrib[OF c0])
  done

lemma fps_compose_power:   assumes c0: "c$0 = (0::'a::idom)"
  shows "(a oo c)^n = a^n oo c" (is "?l = ?r")
proof-
  {assume "n=0" then have ?thesis by simp}
  moreover
  {fix m assume m: "n = Suc m"
    have th0: "a^n = setprod (%k. a) {0..m}" "(a oo c) ^ n = setprod (%k. a oo c) {0..m}"
      by (simp_all add: setprod_constant m)
    then have ?thesis
      by (simp add: fps_compose_setprod_distrib[OF c0])}
  ultimately show ?thesis by (cases n, auto)
qed

lemma fps_const_mult_apply_left:
  "fps_const c * (a oo b) = (fps_const c * a) oo b"
  by (simp add: fps_eq_iff fps_compose_nth setsum_right_distrib mult_assoc)

lemma fps_const_mult_apply_right:
  "(a oo b) * fps_const (c::'a::comm_semiring_1) = (fps_const c * a) oo b"
  by (auto simp add: fps_const_mult_apply_left mult_commute)

lemma fps_compose_assoc:
  assumes c0: "c$0 = (0::'a::idom)" and b0: "b$0 = 0"
  shows "a oo (b oo c) = a oo b oo c" (is "?l = ?r")
proof-
  {fix n
    have "?l$n = (setsum (\<lambda>i. (fps_const (a$i) * b^i) oo c) {0..n})$n"
      by (simp add: fps_compose_nth fps_compose_power[OF c0] fps_const_mult_apply_left setsum_right_distrib mult_assoc fps_setsum_nth)
    also have "\<dots> = ((setsum (\<lambda>i. fps_const (a$i) * b^i) {0..n}) oo c)$n"
      by (simp add: fps_compose_setsum_distrib)
    also have "\<dots> = ?r$n"
      apply (simp add: fps_compose_nth fps_setsum_nth setsum_left_distrib mult_assoc)
      apply (rule setsum_cong2)
      apply (rule setsum_mono_zero_right)
      apply (auto simp add: not_le)
      by (erule startsby_zero_power_prefix[OF b0, rule_format])
    finally have "?l$n = ?r$n" .}
  then show ?thesis by (simp add: fps_eq_iff)
qed


lemma fps_X_power_compose:
  assumes a0: "a$0=0" shows "X^k oo a = (a::('a::idom fps))^k" (is "?l = ?r")
proof-
  {assume "k=0" hence ?thesis by simp}
  moreover
  {fix h assume h: "k = Suc h"
    {fix n
      {assume kn: "k>n" hence "?l $ n = ?r $n" using a0 startsby_zero_power_prefix[OF a0] h
	  by (simp add: fps_compose_nth del: power_Suc)}
      moreover
      {assume kn: "k \<le> n"
	hence "?l$n = ?r$n"
          by (simp add: fps_compose_nth mult_delta_left setsum_delta)}
      moreover have "k >n \<or> k\<le> n"  by arith
      ultimately have "?l$n = ?r$n"  by blast}
    then have ?thesis unfolding fps_eq_iff by blast}
  ultimately show ?thesis by (cases k, auto)
qed

lemma fps_inv_right: assumes a0: "a$0 = 0" and a1: "a$1 \<noteq> 0"
  shows "a oo fps_inv a = X"
proof-
  let ?ia = "fps_inv a"
  let ?iaa = "a oo fps_inv a"
  have th0: "?ia $ 0 = 0" by (simp add: fps_inv_def)
  have th1: "?iaa $ 0 = 0" using a0 a1
    by (simp add: fps_inv_def fps_compose_nth)
  have th2: "X$0 = 0" by simp
  from fps_inv[OF a0 a1] have "a oo (fps_inv a oo a) = a oo X" by simp
  then have "(a oo fps_inv a) oo a = X oo a"
    by (simp add: fps_compose_assoc[OF a0 th0] X_fps_compose_startby0[OF a0])
  with fps_compose_inj_right[OF a0 a1]
  show ?thesis by simp
qed

lemma fps_inv_deriv:
  assumes a0:"a$0 = (0::'a::{recpower,field})" and a1: "a$1 \<noteq> 0"
  shows "fps_deriv (fps_inv a) = inverse (fps_deriv a oo fps_inv a)"
proof-
  let ?ia = "fps_inv a"
  let ?d = "fps_deriv a oo ?ia"
  let ?dia = "fps_deriv ?ia"
  have ia0: "?ia$0 = 0" by (simp add: fps_inv_def)
  have th0: "?d$0 \<noteq> 0" using a1 by (simp add: fps_compose_nth fps_deriv_nth)
  from fps_inv_right[OF a0 a1] have "?d * ?dia = 1"
    by (simp add: fps_compose_deriv[OF ia0, of a, symmetric] )
  hence "inverse ?d * ?d * ?dia = inverse ?d * 1" by simp
  with inverse_mult_eq_1[OF th0]
  show "?dia = inverse ?d" by simp
qed

subsection{* Elementary series *}

subsubsection{* Exponential series *}
definition "E x = Abs_fps (\<lambda>n. x^n / of_nat (fact n))"

lemma E_deriv[simp]: "fps_deriv (E a) = fps_const (a::'a::{field, recpower, ring_char_0}) * E a" (is "?l = ?r")
proof-
  {fix n
    have "?l$n = ?r $ n"
  apply (auto simp add: E_def field_simps power_Suc[symmetric]simp del: fact_Suc of_nat_Suc power_Suc)
  by (simp add: of_nat_mult ring_simps)}
then show ?thesis by (simp add: fps_eq_iff)
qed

lemma E_unique_ODE:
  "fps_deriv a = fps_const c * a \<longleftrightarrow> a = fps_const (a$0) * E (c :: 'a::{field, ring_char_0, recpower})"
  (is "?lhs \<longleftrightarrow> ?rhs")
proof-
  {assume d: ?lhs
  from d have th: "\<And>n. a $ Suc n = c * a$n / of_nat (Suc n)"
    by (simp add: fps_deriv_def fps_eq_iff field_simps del: of_nat_Suc)
  {fix n have "a$n = a$0 * c ^ n/ (of_nat (fact n))"
      apply (induct n)
      apply simp
      unfolding th
      using fact_gt_zero
      apply (simp add: field_simps del: of_nat_Suc fact.simps)
      apply (drule sym)
      by (simp add: ring_simps of_nat_mult power_Suc)}
  note th' = this
  have ?rhs
    by (auto simp add: fps_eq_iff fps_const_mult_left E_def intro : th')}
moreover
{assume h: ?rhs
  have ?lhs
    apply (subst h)
    apply simp
    apply (simp only: h[symmetric])
  by simp}
ultimately show ?thesis by blast
qed

lemma E_add_mult: "E (a + b) = E (a::'a::{ring_char_0, field, recpower}) * E b" (is "?l = ?r")
proof-
  have "fps_deriv (?r) = fps_const (a+b) * ?r"
    by (simp add: fps_const_add[symmetric] ring_simps del: fps_const_add)
  then have "?r = ?l" apply (simp only: E_unique_ODE)
    by (simp add: fps_mult_nth E_def)
  then show ?thesis ..
qed

lemma E_nth[simp]: "E a $ n = a^n / of_nat (fact n)"
  by (simp add: E_def)

lemma E0[simp]: "E (0::'a::{field, recpower}) = 1"
  by (simp add: fps_eq_iff power_0_left)

lemma E_neg: "E (- a) = inverse (E (a::'a::{ring_char_0, field, recpower}))"
proof-
  from E_add_mult[of a "- a"] have th0: "E a * E (- a) = 1"
    by (simp )
  have th1: "E a $ 0 \<noteq> 0" by simp
  from fps_inverse_unique[OF th1 th0] show ?thesis by simp
qed

lemma E_nth_deriv[simp]: "fps_nth_deriv n (E (a::'a::{field, recpower, ring_char_0})) = (fps_const a)^n * (E a)"
  by (induct n, auto simp add: power_Suc)

lemma fps_compose_uminus: "- (a::'a::ring_1 fps) oo c = - (a oo c)"
  by (simp add: fps_eq_iff fps_compose_nth ring_simps setsum_negf[symmetric])

lemma fps_compose_sub_distrib:
  shows "(a - b) oo (c::'a::ring_1 fps) = (a oo c) - (b oo c)"
  unfolding diff_minus fps_compose_uminus fps_compose_add_distrib ..

lemma X_fps_compose:"X oo a = Abs_fps (\<lambda>n. if n = 0 then (0::'a::comm_ring_1) else a$n)"
  by (simp add: fps_eq_iff fps_compose_nth mult_delta_left setsum_delta power_Suc)

lemma X_compose_E[simp]: "X oo E (a::'a::{field, recpower}) = E a - 1"
  by (simp add: fps_eq_iff X_fps_compose)

lemma LE_compose:
  assumes a: "a\<noteq>0"
  shows "fps_inv (E a - 1) oo (E a - 1) = X"
  and "(E a - 1) oo fps_inv (E a - 1) = X"
proof-
  let ?b = "E a - 1"
  have b0: "?b $ 0 = 0" by simp
  have b1: "?b $ 1 \<noteq> 0" by (simp add: a)
  from fps_inv[OF b0 b1] show "fps_inv (E a - 1) oo (E a - 1) = X" .
  from fps_inv_right[OF b0 b1] show "(E a - 1) oo fps_inv (E a - 1) = X" .
qed


lemma fps_const_inverse:
  "inverse (fps_const (a::'a::{field, division_by_zero})) = fps_const (inverse a)"
  apply (auto simp add: fps_eq_iff fps_inverse_def) by (case_tac "n", auto)


lemma inverse_one_plus_X:
  "inverse (1 + X) = Abs_fps (\<lambda>n. (- 1 ::'a::{field, recpower})^n)"
  (is "inverse ?l = ?r")
proof-
  have th: "?l * ?r = 1"
    apply (auto simp add: ring_simps fps_eq_iff X_mult_nth  minus_one_power_iff)
    apply presburger+
    done
  have th': "?l $ 0 \<noteq> 0" by (simp add: )
  from fps_inverse_unique[OF th' th] show ?thesis .
qed

lemma E_power_mult: "(E (c::'a::{field,recpower,ring_char_0}))^n = E (of_nat n * c)"
  by (induct n, auto simp add: ring_simps E_add_mult power_Suc)

subsubsection{* Logarithmic series *}
definition "(L::'a::{field, ring_char_0,recpower} fps)
  = Abs_fps (\<lambda>n. (- 1) ^ Suc n / of_nat n)"

lemma fps_deriv_L: "fps_deriv L = inverse (1 + X)"
  unfolding inverse_one_plus_X
  by (simp add: L_def fps_eq_iff power_Suc del: of_nat_Suc)

lemma L_nth: "L $ n = (- 1) ^ Suc n / of_nat n"
  by (simp add: L_def)

lemma L_E_inv:
  assumes a: "a\<noteq> (0::'a::{field,division_by_zero,ring_char_0,recpower})"
  shows "L = fps_const a * fps_inv (E a - 1)" (is "?l = ?r")
proof-
  let ?b = "E a - 1"
  have b0: "?b $ 0 = 0" by simp
  have b1: "?b $ 1 \<noteq> 0" by (simp add: a)
  have "fps_deriv (E a - 1) oo fps_inv (E a - 1) = (fps_const a * (E a - 1) + fps_const a) oo fps_inv (E a - 1)"
    by (simp add: ring_simps)
  also have "\<dots> = fps_const a * (X + 1)" apply (simp add: fps_compose_add_distrib fps_const_mult_apply_left[symmetric] fps_inv_right[OF b0 b1])
    by (simp add: ring_simps)
  finally have eq: "fps_deriv (E a - 1) oo fps_inv (E a - 1) = fps_const a * (X + 1)" .
  from fps_inv_deriv[OF b0 b1, unfolded eq]
  have "fps_deriv (fps_inv ?b) = fps_const (inverse a) / (X + 1)"
    by (simp add: fps_const_inverse eq fps_divide_def fps_inverse_mult)
  hence "fps_deriv (fps_const a * fps_inv ?b) = inverse (X + 1)"
    using a by (simp add: fps_divide_def field_simps)
  hence "fps_deriv ?l = fps_deriv ?r"
    by (simp add: fps_deriv_L add_commute)
  then show ?thesis unfolding fps_deriv_eq_iff
    by (simp add: L_nth fps_inv_def)
qed

subsubsection{* Formal trigonometric functions  *}

definition "fps_sin (c::'a::{field, recpower, ring_char_0}) =
  Abs_fps (\<lambda>n. if even n then 0 else (- 1) ^((n - 1) div 2) * c^n /(of_nat (fact n)))"

definition "fps_cos (c::'a::{field, recpower, ring_char_0}) = Abs_fps (\<lambda>n. if even n then (- 1) ^ (n div 2) * c^n / (of_nat (fact n)) else 0)"

lemma fps_sin_deriv:
  "fps_deriv (fps_sin c) = fps_const c * fps_cos c"
  (is "?lhs = ?rhs")
proof-
  {fix n::nat
    {assume en: "even n"
      have "?lhs$n = of_nat (n+1) * (fps_sin c $ (n+1))" by simp
      also have "\<dots> = of_nat (n+1) * ((- 1)^(n div 2) * c^Suc n / of_nat (fact (Suc n)))"
	using en by (simp add: fps_sin_def)
      also have "\<dots> = (- 1)^(n div 2) * c^Suc n * (of_nat (n+1) / (of_nat (Suc n) * of_nat (fact n)))"
	unfolding fact_Suc of_nat_mult
	by (simp add: field_simps del: of_nat_add of_nat_Suc)
      also have "\<dots> = (- 1)^(n div 2) *c^Suc n / of_nat (fact n)"
	by (simp add: field_simps del: of_nat_add of_nat_Suc)
      finally have "?lhs $n = ?rhs$n" using en
	by (simp add: fps_cos_def ring_simps power_Suc )}
    then have "?lhs $ n = ?rhs $ n"
      by (cases "even n", simp_all add: fps_deriv_def fps_sin_def fps_cos_def) }
  then show ?thesis by (auto simp add: fps_eq_iff)
qed

lemma fps_cos_deriv:
  "fps_deriv (fps_cos c) = fps_const (- c)* (fps_sin c)"
  (is "?lhs = ?rhs")
proof-
  have th0: "\<And>n. - ((- 1::'a) ^ n) = (- 1)^Suc n" by (simp add: power_Suc)
  have th1: "\<And>n. odd n\<Longrightarrow> Suc ((n - 1) div 2) = Suc n div 2" by presburger (* FIXME: VERY slow! *)
  {fix n::nat
    {assume en: "odd n"
      from en have n0: "n \<noteq>0 " by presburger
      have "?lhs$n = of_nat (n+1) * (fps_cos c $ (n+1))" by simp
      also have "\<dots> = of_nat (n+1) * ((- 1)^((n + 1) div 2) * c^Suc n / of_nat (fact (Suc n)))"
	using en by (simp add: fps_cos_def)
      also have "\<dots> = (- 1)^((n + 1) div 2)*c^Suc n * (of_nat (n+1) / (of_nat (Suc n) * of_nat (fact n)))"
	unfolding fact_Suc of_nat_mult
	by (simp add: field_simps del: of_nat_add of_nat_Suc)
      also have "\<dots> = (- 1)^((n + 1) div 2) * c^Suc n / of_nat (fact n)"
	by (simp add: field_simps del: of_nat_add of_nat_Suc)
      also have "\<dots> = (- ((- 1)^((n - 1) div 2))) * c^Suc n / of_nat (fact n)"
	unfolding th0 unfolding th1[OF en] by simp
      finally have "?lhs $n = ?rhs$n" using en
	by (simp add: fps_sin_def ring_simps power_Suc)}
    then have "?lhs $ n = ?rhs $ n"
      by (cases "even n", simp_all add: fps_deriv_def fps_sin_def
	fps_cos_def) }
  then show ?thesis by (auto simp add: fps_eq_iff)
qed

lemma fps_sin_cos_sum_of_squares:
  "fps_cos c ^ 2 + fps_sin c ^ 2 = 1" (is "?lhs = 1")
proof-
  have "fps_deriv ?lhs = 0"
    apply (simp add:  fps_deriv_power fps_sin_deriv fps_cos_deriv power_Suc)
    by (simp add: ring_simps fps_const_neg[symmetric] del: fps_const_neg)
  then have "?lhs = fps_const (?lhs $ 0)"
    unfolding fps_deriv_eq_0_iff .
  also have "\<dots> = 1"
    by (auto simp add: fps_eq_iff numeral_2_eq_2 fps_mult_nth fps_cos_def fps_sin_def)
  finally show ?thesis .
qed

definition "fps_tan c = fps_sin c / fps_cos c"

lemma fps_tan_deriv: "fps_deriv(fps_tan c) = fps_const c/ (fps_cos c ^ 2)"
proof-
  have th0: "fps_cos c $ 0 \<noteq> 0" by (simp add: fps_cos_def)
  show ?thesis
    using fps_sin_cos_sum_of_squares[of c]
    apply (simp add: fps_tan_def fps_divide_deriv[OF th0] fps_sin_deriv fps_cos_deriv add: fps_const_neg[symmetric] ring_simps power2_eq_square del: fps_const_neg)
    unfolding right_distrib[symmetric]
    by simp
qed

end<|MERGE_RESOLUTION|>--- conflicted
+++ resolved
@@ -1012,14 +1012,10 @@
 
 lemma fps_mult_X_deriv_shift: "X* fps_deriv a = Abs_fps (\<lambda>n. of_nat n* a$n)" by (simp add: fps_eq_iff)
 
-<<<<<<< HEAD
+
 lemma fps_mult_XD_shift:
-  "(XD ^^ k) (a:: ('a::{comm_ring_1, recpower, ring_char_0}) fps) = Abs_fps (\<lambda>n. (of_nat n ^ k) * a$n)"
+  "(XD ^^ k) (a:: ('a::{comm_ring_1, recpower}) fps) = Abs_fps (\<lambda>n. (of_nat n ^ k) * a$n)"
   by (induct k arbitrary: a) (simp_all add: power_Suc XD_def fps_eq_iff ring_simps del: One_nat_def)
-=======
-lemma fps_mult_XD_shift: "(XD ^k) (a:: ('a::{comm_ring_1, recpower}) fps) = Abs_fps (\<lambda>n. (of_nat n ^ k) * a$n)"
-by (induct k arbitrary: a) (simp_all add: power_Suc XD_def fps_eq_iff ring_simps del: One_nat_def)
->>>>>>> 7f1d02e8
 
 subsubsection{* Rule 3 is trivial and is given by @{text fps_times_def}*}
 subsubsection{* Rule 5 --- summation and "division" by (1 - X)*}
