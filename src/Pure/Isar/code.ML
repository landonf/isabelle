--- conflicted
+++ resolved
@@ -256,11 +256,7 @@
     (Symtab.empty, (Symtab.empty, Symtab.empty)))), Unsynchronized.ref empty_data);
   fun copy (spec, data) = (spec, Unsynchronized.ref (! data));
   val extend = copy;
-<<<<<<< HEAD
-  fun merge _ ((spec1, data1), (spec2, data2)) =
-=======
   fun merge _ ((spec1, _), (spec2, _)) =
->>>>>>> 4b73b5af
     (merge_spec (spec1, spec2), Unsynchronized.ref empty_data);
 );
 
@@ -577,13 +573,8 @@
           | NONE => Name.invent_list [] Name.aT (length tvars)
               |> map (fn v => TFree (v, []));
         val ty = typ_subst_TVars (tvars ~~ tvars') raw_ty;
-<<<<<<< HEAD
       in raw_typscheme thy (c, ty) end
   | typscheme_eqns thy c (thms as thm :: _) = typscheme_eqn thy thm;
-=======
-      in typscheme thy (c, ty) end
-  | typscheme_eqns thy c (thm :: _) = typscheme_eqn thy thm;
->>>>>>> 4b73b5af
 
 fun assert_eqns_const thy c eqns =
   let
