(*  Title:      Pure/Isar/code.ML
    Author:     Florian Haftmann, TU Muenchen

Abstract executable code of theory.  Management of data dependent on
executable code.  Cache assumes non-concurrent processing of a single theory.
*)

signature CODE =
sig
  (*constants*)
  val check_const: theory -> term -> string
  val read_bare_const: theory -> string -> string * typ
  val read_const: theory -> string -> string
  val string_of_const: theory -> string -> string
  val cert_signature: theory -> typ -> typ
  val read_signature: theory -> string -> typ
  val const_typ: theory -> string -> typ
  val subst_signatures: theory -> term -> term
  val args_number: theory -> string -> int

  (*constructor sets*)
  val constrset_of_consts: theory -> (string * typ) list
    -> string * ((string * sort) list * (string * typ list) list)

  (*code equations*)
  val mk_eqn: theory -> thm * bool -> thm * bool
  val mk_eqn_warning: theory -> thm -> (thm * bool) option
  val mk_eqn_liberal: theory -> thm -> (thm * bool) option
  val assert_eqn: theory -> thm * bool -> thm * bool
  val assert_eqns_const: theory -> string
    -> (thm * bool) list -> (thm * bool) list
  val const_typ_eqn: theory -> thm -> string * typ
  val typscheme_eqn: theory -> thm -> (string * sort) list * typ
  val typscheme_eqns: theory -> string -> thm list -> (string * sort) list * typ
  val standard_typscheme: theory -> thm list -> thm list

  (*executable code*)
  val add_type: string -> theory -> theory
  val add_type_cmd: string -> theory -> theory
  val add_signature: string * typ -> theory -> theory
  val add_signature_cmd: string * string -> theory -> theory
  val add_datatype: (string * typ) list -> theory -> theory
  val add_datatype_cmd: string list -> theory -> theory
  val type_interpretation:
    (string * ((string * sort) list * (string * typ list) list)
      -> theory -> theory) -> theory -> theory
  val add_eqn: thm -> theory -> theory
  val add_nbe_eqn: thm -> theory -> theory
  val add_default_eqn: thm -> theory -> theory
  val add_default_eqn_attribute: attribute
  val add_default_eqn_attrib: Attrib.src
  val del_eqn: thm -> theory -> theory
  val del_eqns: string -> theory -> theory
  val add_case: thm -> theory -> theory
  val add_undefined: string -> theory -> theory
  val get_datatype: theory -> string -> ((string * sort) list * (string * typ list) list)
  val get_datatype_of_constr: theory -> string -> string option
  val these_eqns: theory -> string -> (thm * bool) list
  val all_eqns: theory -> (thm * bool) list
  val get_case_scheme: theory -> string -> (int * (int * string list)) option
  val undefineds: theory -> string list
  val print_codesetup: theory -> unit

  (*infrastructure*)
  val set_code_target_attr: (string -> thm -> theory -> theory) -> theory -> theory
  val purge_data: theory -> theory
end;

signature CODE_DATA_ARGS =
sig
  type T
  val empty: T
  val purge: theory -> string list -> T -> T
end;

signature CODE_DATA =
sig
  type T
  val get: theory -> T
  val change: theory -> (T -> T) -> T
  val change_yield: theory -> (T -> 'a * T) -> 'a * T
end;

signature PRIVATE_CODE =
sig
  include CODE
  val declare_data: Object.T -> (theory -> string list -> Object.T -> Object.T)
    -> serial
  val get_data: serial * ('a -> Object.T) * (Object.T -> 'a)
    -> theory -> 'a
  val change_data: serial * ('a -> Object.T) * (Object.T -> 'a)
    -> theory -> ('a -> 'a) -> 'a
  val change_yield_data: serial * ('a -> Object.T) * (Object.T -> 'a)
    -> theory -> ('a -> 'b * 'a) -> 'b * 'a
end;

structure Code : PRIVATE_CODE =
struct

(** auxiliary **)

(* printing *)

fun string_of_typ thy = setmp_CRITICAL show_sorts true (Syntax.string_of_typ_global thy);

fun string_of_const thy c = case AxClass.inst_of_param thy c
 of SOME (c, tyco) => Sign.extern_const thy c ^ " " ^ enclose "[" "]" (Sign.extern_type thy tyco)
  | NONE => Sign.extern_const thy c;


(* constants *)

fun typ_equiv tys = Type.raw_instance tys andalso Type.raw_instance (swap tys);

fun check_bare_const thy t = case try dest_Const t
 of SOME c_ty => c_ty
  | NONE => error ("Not a constant: " ^ Syntax.string_of_term_global thy t);

fun check_const thy = AxClass.unoverload_const thy o check_bare_const thy;

fun read_bare_const thy = check_bare_const thy o Syntax.read_term_global thy;

fun read_const thy = AxClass.unoverload_const thy o read_bare_const thy;



(** data store **)

(* code equations *)

type eqns = bool * (thm * bool) list;
  (*default flag, theorems with proper flag *)

fun add_drop_redundant thy (thm, proper) thms =
  let
    val args_of = snd o strip_comb o map_types Type.strip_sorts
      o fst o Logic.dest_equals o Thm.plain_prop_of;
    val args = args_of thm;
    val incr_idx = Logic.incr_indexes ([], Thm.maxidx_of thm + 1);
    fun matches_args args' = length args <= length args' andalso
      Pattern.matchess thy (args, (map incr_idx o take (length args)) args');
    fun drop (thm', proper') = if (proper orelse not proper')
      andalso matches_args (args_of thm') then 
        (warning ("Code generator: dropping redundant code equation\n" ^
            Display.string_of_thm_global thy thm'); true)
      else false;
  in (thm, proper) :: filter_out drop thms end;

fun add_thm thy _ thm (false, thms) = (false, add_drop_redundant thy thm thms)
  | add_thm thy true thm (true, thms) = (true, thms @ [thm])
  | add_thm thy false thm (true, thms) = (false, [thm]);

fun del_thm thm = apsnd (remove (eq_fst Thm.eq_thm_prop) (thm, true));


(* executable code data *)

datatype spec = Spec of {
  history_concluded: bool,
  signatures: int Symtab.table * typ Symtab.table,
  eqns: ((bool * eqns) * (serial * eqns) list) Symtab.table
    (*with explicit history*),
  dtyps: ((serial * ((string * sort) list * (string * typ list) list)) list) Symtab.table
    (*with explicit history*),
  cases: (int * (int * string list)) Symtab.table * unit Symtab.table
};

fun make_spec (history_concluded, ((signatures, eqns), (dtyps, cases))) =
  Spec { history_concluded = history_concluded,
    signatures = signatures, eqns = eqns, dtyps = dtyps, cases = cases };
fun map_spec f (Spec { history_concluded = history_concluded, signatures = signatures,
  eqns = eqns, dtyps = dtyps, cases = cases }) =
  make_spec (f (history_concluded, ((signatures, eqns), (dtyps, cases))));
fun merge_spec (Spec { history_concluded = _, signatures = (tycos1, sigs1), eqns = eqns1,
    dtyps = dtyps1, cases = (cases1, undefs1) },
  Spec { history_concluded = _, signatures = (tycos2, sigs2), eqns = eqns2,
    dtyps = dtyps2, cases = (cases2, undefs2) }) =
  let
    val signatures = (Symtab.merge (op =) (tycos1, tycos2),
      Symtab.merge typ_equiv (sigs1, sigs2));
    fun merge_eqns ((_, history1), (_, history2)) =
      let
        val raw_history = AList.merge (op = : serial * serial -> bool)
          (K true) (history1, history2)
        val filtered_history = filter_out (fst o snd) raw_history
        val history = if null filtered_history
          then raw_history else filtered_history;
      in ((false, (snd o hd) history), history) end;
    val eqns = Symtab.join (K merge_eqns) (eqns1, eqns2);
    val dtyps = Symtab.join (K (AList.merge (op =) (K true))) (dtyps1, dtyps2);
    val cases = (Symtab.merge (K true) (cases1, cases2),
      Symtab.merge (K true) (undefs1, undefs2));
  in make_spec (false, ((signatures, eqns), (dtyps, cases))) end;

fun history_concluded (Spec { history_concluded, ... }) = history_concluded;
fun the_signatures (Spec { signatures, ... }) = signatures;
fun the_eqns (Spec { eqns, ... }) = eqns;
fun the_dtyps (Spec { dtyps, ... }) = dtyps;
fun the_cases (Spec { cases, ... }) = cases;
val map_history_concluded = map_spec o apfst;
val map_signatures = map_spec o apsnd o apfst o apfst;
val map_eqns = map_spec o apsnd o apfst o apsnd;
val map_dtyps = map_spec o apsnd o apsnd o apfst;
val map_cases = map_spec o apsnd o apsnd o apsnd;


(* data slots dependent on executable code *)

(*private copy avoids potential conflict of table exceptions*)
structure Datatab = Table(type key = int val ord = int_ord);

local

type kind = {
  empty: Object.T,
  purge: theory -> string list -> Object.T -> Object.T
};

val kinds = Unsynchronized.ref (Datatab.empty: kind Datatab.table);
val kind_keys = Unsynchronized.ref ([]: serial list);

fun invoke f k = case Datatab.lookup (! kinds) k
 of SOME kind => f kind
  | NONE => sys_error "Invalid code data identifier";

in

fun declare_data empty purge =
  let
    val k = serial ();
    val kind = {empty = empty, purge = purge};
    val _ = Unsynchronized.change kinds (Datatab.update (k, kind));
    val _ = Unsynchronized.change kind_keys (cons k);
  in k end;

fun invoke_init k = invoke (fn kind => #empty kind) k;

fun invoke_purge_all thy cs =
  fold (fn k => Datatab.map_entry k
    (invoke (fn kind => #purge kind thy cs) k)) (! kind_keys);

end; (*local*)


(* theory store *)

local

type data = Object.T Datatab.table;
val empty_data = Datatab.empty : data;

structure Code_Data = TheoryDataFun
(
  type T = spec * data Unsynchronized.ref;
  val empty = (make_spec (false, (((Symtab.empty, Symtab.empty), Symtab.empty),
    (Symtab.empty, (Symtab.empty, Symtab.empty)))), Unsynchronized.ref empty_data);
  fun copy (spec, data) = (spec, Unsynchronized.ref (! data));
  val extend = copy;
  fun merge _ ((spec1, _), (spec2, _)) =
    (merge_spec (spec1, spec2), Unsynchronized.ref empty_data);
);

fun thy_data f thy = f ((snd o Code_Data.get) thy);

fun get_ensure_init kind data_ref =
  case Datatab.lookup (! data_ref) kind
   of SOME x => x
    | NONE => let val y = invoke_init kind
        in (Unsynchronized.change data_ref (Datatab.update (kind, y)); y) end;

in

(* access to executable code *)

val the_exec = fst o Code_Data.get;

fun complete_class_params thy cs =
  fold (fn c => case AxClass.inst_of_param thy c
   of NONE => insert (op =) c
    | SOME (c', _) => insert (op =) c' #> insert (op =) c) cs [];

fun map_exec_purge touched f thy =
  Code_Data.map (fn (exec, data) => (f exec, Unsynchronized.ref (case touched
   of SOME cs => invoke_purge_all thy (complete_class_params thy cs) (! data)
    | NONE => empty_data))) thy;

val purge_data = (Code_Data.map o apsnd) (fn _ => Unsynchronized.ref empty_data);

fun change_eqns delete c f = (map_exec_purge (SOME [c]) o map_eqns
  o (if delete then Symtab.map_entry c else Symtab.map_default (c, ((false, (true, [])), [])))
    o apfst) (fn (_, eqns) => (true, f eqns));

fun del_eqns c = change_eqns true c (K (false, []));


(* tackling equation history *)

fun get_eqns thy c =
  Symtab.lookup ((the_eqns o the_exec) thy) c
  |> Option.map (snd o snd o fst)
  |> these;

fun continue_history thy = if (history_concluded o the_exec) thy
  then thy
    |> (Code_Data.map o apfst o map_history_concluded) (K false)
    |> SOME
  else NONE;

fun conclude_history thy = if (history_concluded o the_exec) thy
  then NONE
  else thy
    |> (Code_Data.map o apfst)
        ((map_eqns o Symtab.map) (fn ((changed, current), history) =>
          ((false, current),
            if changed then (serial (), current) :: history else history))
        #> map_history_concluded (K true))
    |> SOME;

val _ = Context.>> (Context.map_theory (Code_Data.init
  #> Theory.at_begin continue_history
  #> Theory.at_end conclude_history));


(* access to data dependent on abstract executable code *)

fun get_data (kind, _, dest) = thy_data (get_ensure_init kind #> dest);

fun change_data (kind, mk, dest) =
  let
    fun chnge data_ref f =
      let
        val data = get_ensure_init kind data_ref;
        val data' = f (dest data);
      in (Unsynchronized.change data_ref (Datatab.update (kind, mk data')); data') end;
  in thy_data chnge end;

fun change_yield_data (kind, mk, dest) =
  let
    fun chnge data_ref f =
      let
        val data = get_ensure_init kind data_ref;
        val (x, data') = f (dest data);
      in (x, (Unsynchronized.change data_ref (Datatab.update (kind, mk data')); data')) end;
  in thy_data chnge end;

end; (*local*)


(** foundation **)

(* constants *)

fun arity_number thy tyco = case Symtab.lookup ((fst o the_signatures o the_exec) thy) tyco
 of SOME n => n
  | NONE => Sign.arity_number thy tyco;

fun build_tsig thy =
  let
    val (tycos, _) = (the_signatures o the_exec) thy;
    val decls = (#types o Type.rep_tsig o Sign.tsig_of) thy
      |> apsnd (Symtab.fold (fn (tyco, n) =>
          Symtab.update (tyco, Type.LogicalType n)) tycos);
  in Type.build_tsig ((Name_Space.empty "", Sorts.empty_algebra), [], decls) end;

fun cert_signature thy = Logic.varifyT o Type.cert_typ (build_tsig thy) o Type.no_tvars;

fun read_signature thy = cert_signature thy o Type.strip_sorts
  o Syntax.parse_typ (ProofContext.init thy);

fun expand_signature thy = Type.cert_typ_mode Type.mode_syntax (Sign.tsig_of thy);

fun lookup_typ thy = Symtab.lookup ((snd o the_signatures o the_exec) thy);

fun const_typ thy c = case lookup_typ thy c
 of SOME ty => ty
  | NONE => (Type.strip_sorts o Sign.the_const_type thy) c;

fun subst_signature thy c ty =
  let
    fun mk_subst (Type (tyco, tys1)) (ty2 as Type (tyco2, tys2)) =
          fold2 mk_subst tys1 tys2
      | mk_subst ty (TVar (v, sort)) = Vartab.update (v, ([], ty))
  in case lookup_typ thy c
   of SOME ty' => Envir.subst_type (mk_subst ty (expand_signature thy ty') Vartab.empty) ty'
    | NONE => ty
  end;

fun subst_signatures thy = map_aterms (fn Const (c, ty) => Const (c, subst_signature thy c ty) | t => t);

fun args_number thy = length o fst o strip_type o const_typ thy;


(* datatypes *)

fun constrset_of_consts thy cs =
  let
    val _ = map (fn (c, _) => if (is_some o AxClass.class_of_param thy) c
      then error ("Is a class parameter: " ^ string_of_const thy c) else ()) cs;
    fun no_constr s (c, ty) = error ("Not a datatype constructor:\n" ^ string_of_const thy c
      ^ " :: " ^ string_of_typ thy ty ^ "\n" ^ enclose "(" ")" s);
    fun last_typ c_ty ty =
      let
        val tfrees = Term.add_tfreesT ty [];
        val (tyco, vs) = ((apsnd o map) (dest_TFree) o dest_Type o snd o strip_type) ty
          handle TYPE _ => no_constr "bad type" c_ty
        val _ = if has_duplicates (eq_fst (op =)) vs
          then no_constr "duplicate type variables in datatype" c_ty else ();
        val _ = if length tfrees <> length vs
          then no_constr "type variables missing in datatype" c_ty else ();
      in (tyco, vs) end;
    fun ty_sorts (c, raw_ty) =
      let
        val ty = subst_signature thy c raw_ty;
        val ty_decl = (Logic.unvarifyT o const_typ thy) c;
        val (tyco, _) = last_typ (c, ty) ty_decl;
        val (_, vs) = last_typ (c, ty) ty;
      in ((tyco, map snd vs), (c, (map fst vs, ty))) end;
    fun add ((tyco', sorts'), c) ((tyco, sorts), cs) =
      let
        val _ = if (tyco' : string) <> tyco
          then error "Different type constructors in constructor set"
          else ();
        val sorts'' = map2 (curry (Sorts.inter_sort (Sign.classes_of thy))) sorts' sorts
      in ((tyco, sorts), c :: cs) end;
    fun inst vs' (c, (vs, ty)) =
      let
        val the_v = the o AList.lookup (op =) (vs ~~ vs');
        val ty' = map_atyps (fn TFree (v, _) => TFree (the_v v)) ty;
      in (c, (fst o strip_type) ty') end;
    val c' :: cs' = map ty_sorts cs;
    val ((tyco, sorts), cs'') = fold add cs' (apsnd single c');
    val vs = Name.names Name.context Name.aT sorts;
    val cs''' = map (inst vs) cs'';
  in (tyco, (vs, rev cs''')) end;

fun get_datatype thy tyco =
  case these (Symtab.lookup ((the_dtyps o the_exec) thy) tyco)
   of (_, spec) :: _ => spec
    | [] => arity_number thy tyco
        |> Name.invents Name.context Name.aT
        |> map (rpair [])
        |> rpair [];

fun get_datatype_of_constr thy c =
  case (snd o strip_type o const_typ thy) c
   of Type (tyco, _) => if member (op =) ((map fst o snd o get_datatype thy) tyco) c
       then SOME tyco else NONE
    | _ => NONE;

fun is_constr thy = is_some o get_datatype_of_constr thy;


(* code equations *)

exception BAD_THM of string;
fun bad_thm msg = raise BAD_THM msg;
fun error_thm f thm = f thm handle BAD_THM msg => error msg;
fun warning_thm f thm = SOME (f thm) handle BAD_THM msg => (warning msg; NONE)
fun try_thm f thm = SOME (f thm) handle BAD_THM _ => NONE;

fun is_linear thm =
  let val (_, args) = (strip_comb o fst o Logic.dest_equals o Thm.plain_prop_of) thm
  in not (has_duplicates (op =) ((fold o fold_aterms)
    (fn Var (v, _) => cons v | _ => I) args [])) end;

fun gen_assert_eqn thy is_constr_pat (thm, proper) =
  let
    val (lhs, rhs) = (Logic.dest_equals o Thm.plain_prop_of) thm
      handle TERM _ => bad_thm ("Not an equation: " ^ Display.string_of_thm_global thy thm)
           | THM _ => bad_thm ("Not an equation: " ^ Display.string_of_thm_global thy thm);
    fun vars_of t = fold_aterms (fn Var (v, _) => insert (op =) v
      | Free _ => bad_thm ("Illegal free variable in equation\n"
          ^ Display.string_of_thm_global thy thm)
      | _ => I) t [];
    fun tvars_of t = fold_term_types (fn _ =>
      fold_atyps (fn TVar (v, _) => insert (op =) v
        | TFree _ => bad_thm 
      ("Illegal free type variable in equation\n" ^ Display.string_of_thm_global thy thm))) t [];
    val lhs_vs = vars_of lhs;
    val rhs_vs = vars_of rhs;
    val lhs_tvs = tvars_of lhs;
    val rhs_tvs = tvars_of rhs;
    val _ = if null (subtract (op =) lhs_vs rhs_vs)
      then ()
      else bad_thm ("Free variables on right hand side of equation\n"
        ^ Display.string_of_thm_global thy thm);
    val _ = if null (subtract (op =) lhs_tvs rhs_tvs)
      then ()
      else bad_thm ("Free type variables on right hand side of equation\n"
        ^ Display.string_of_thm_global thy thm)
    val (head, args) = (strip_comb o fst o Logic.dest_equals o Thm.plain_prop_of) thm;
    val (c, ty) = case head
     of Const (c_ty as (_, ty)) => (AxClass.unoverload_const thy c_ty, ty)
      | _ => bad_thm ("Equation not headed by constant\n" ^ Display.string_of_thm_global thy thm);
    fun check _ (Abs _) = bad_thm
          ("Abstraction on left hand side of equation\n"
            ^ Display.string_of_thm_global thy thm)
      | check 0 (Var _) = ()
      | check _ (Var _) = bad_thm
          ("Variable with application on left hand side of equation\n"
            ^ Display.string_of_thm_global thy thm)
      | check n (t1 $ t2) = (check (n+1) t1; check 0 t2)
      | check n (Const (c_ty as (_, ty))) =
          let
            val c' = AxClass.unoverload_const thy c_ty
          in if n = (length o fst o strip_type o subst_signature thy c') ty
            then if not proper orelse is_constr_pat c'
              then ()
              else bad_thm (quote c ^ " is not a constructor, on left hand side of equation\n"
                ^ Display.string_of_thm_global thy thm)
            else bad_thm
              ("Partially applied constant " ^ quote c ^ " on left hand side of equation\n"
                 ^ Display.string_of_thm_global thy thm)
          end;
    val _ = map (check 0) args;
    val _ = if not proper orelse is_linear thm then ()
      else bad_thm ("Duplicate variables on left hand side of equation\n"
        ^ Display.string_of_thm_global thy thm);
    val _ = if (is_none o AxClass.class_of_param thy) c
      then ()
      else bad_thm ("Overloaded constant as head in equation\n"
        ^ Display.string_of_thm_global thy thm)
    val _ = if not (is_constr thy c)
      then ()
      else bad_thm ("Constructor as head in equation\n"
        ^ Display.string_of_thm_global thy thm)
    val ty_decl = Sign.the_const_type thy c;
    val _ = if Sign.typ_equiv thy (Type.strip_sorts ty_decl, Type.strip_sorts ty)
      then () else bad_thm ("Type\n" ^ string_of_typ thy ty
           ^ "\nof equation\n"
           ^ Display.string_of_thm_global thy thm
           ^ "\nis incompatible with declared function type\n"
           ^ string_of_typ thy ty_decl)
  in (thm, proper) end;

fun assert_eqn thy = error_thm (gen_assert_eqn thy (is_constr thy));

fun meta_rewrite thy = LocalDefs.meta_rewrite_rule (ProofContext.init thy);

fun mk_eqn thy = error_thm (gen_assert_eqn thy (K true)) o
  apfst (meta_rewrite thy);

fun mk_eqn_warning thy = Option.map (fn (thm, _) => (thm, is_linear thm))
  o warning_thm (gen_assert_eqn thy (K true)) o rpair false o meta_rewrite thy;

fun mk_eqn_liberal thy = Option.map (fn (thm, _) => (thm, is_linear thm))
  o try_thm (gen_assert_eqn thy (K true)) o rpair false o meta_rewrite thy;

val head_eqn = dest_Const o fst o strip_comb o fst o Logic.dest_equals o Thm.plain_prop_of;

fun const_typ_eqn thy thm =
  let
    val (c, ty) = head_eqn thm;
    val c' = AxClass.unoverload_const thy (c, ty);
      (*permissive wrt. to overloaded constants!*)
  in (c', ty) end;

fun const_eqn thy = fst o const_typ_eqn thy;

fun raw_typscheme thy (c, ty) =
  (map dest_TFree (Sign.const_typargs thy (c, ty)), Type.strip_sorts ty);

fun typscheme thy (c, ty) = raw_typscheme thy (c, subst_signature thy c ty);

fun typscheme_eqn thy = typscheme thy o apsnd Logic.unvarifyT o const_typ_eqn thy;

fun typscheme_eqns thy c [] = 
      let
        val raw_ty = const_typ thy c;
        val tvars = Term.add_tvar_namesT raw_ty [];
        val tvars' = case AxClass.class_of_param thy c
         of SOME class => [TFree (Name.aT, [class])]
          | NONE => Name.invent_list [] Name.aT (length tvars)
              |> map (fn v => TFree (v, []));
        val ty = typ_subst_TVars (tvars ~~ tvars') raw_ty;
      in raw_typscheme thy (c, ty) end
<<<<<<< HEAD
  | typscheme_eqns thy c (thms as thm :: _) = typscheme_eqn thy thm;
=======
  | typscheme_eqns thy c (thm :: _) = typscheme_eqn thy thm;
>>>>>>> a7e9877b

fun assert_eqns_const thy c eqns =
  let
    fun cert (eqn as (thm, _)) = if c = const_eqn thy thm
      then eqn else error ("Wrong head of code equation,\nexpected constant "
        ^ string_of_const thy c ^ "\n" ^ Display.string_of_thm_global thy thm)
  in map (cert o assert_eqn thy) eqns end;

fun standard_typscheme thy thms =
  let
    fun tvars_of T = rev (Term.add_tvarsT T []);
    val vss = map (tvars_of o snd o head_eqn) thms;
    fun inter_sorts vs =
      fold (curry (Sorts.inter_sort (Sign.classes_of thy)) o snd) vs [];
    val sorts = map_transpose inter_sorts vss;
    val vts = Name.names Name.context Name.aT sorts
      |> map (fn (v, sort) => TVar ((v, 0), sort));
  in map2 (fn vs => Thm.certify_instantiate (vs ~~ vts, [])) vss thms end;

fun these_eqns thy c =
  get_eqns thy c
  |> (map o apfst) (Thm.transfer thy)
  |> burrow_fst (standard_typscheme thy);

fun all_eqns thy =
  Symtab.dest ((the_eqns o the_exec) thy)
  |> maps (snd o snd o fst o snd);


(* cases *)

fun case_certificate thm =
  let
    val ((head, raw_case_expr), cases) = (apfst Logic.dest_equals
      o apsnd Logic.dest_conjunctions o Logic.dest_implies o Thm.plain_prop_of) thm;
    val _ = case head of Free _ => true
      | Var _ => true
      | _ => raise TERM ("case_cert", []);
    val ([(case_var, _)], case_expr) = Term.strip_abs_eta 1 raw_case_expr;
    val (Const (case_const, _), raw_params) = strip_comb case_expr;
    val n = find_index (fn Free (v, _) => v = case_var | _ => false) raw_params;
    val _ = if n = ~1 then raise TERM ("case_cert", []) else ();
    val params = map (fst o dest_Var) (nth_drop n raw_params);
    fun dest_case t =
      let
        val (head' $ t_co, rhs) = Logic.dest_equals t;
        val _ = if head' = head then () else raise TERM ("case_cert", []);
        val (Const (co, _), args) = strip_comb t_co;
        val (Var (param, _), args') = strip_comb rhs;
        val _ = if args' = args then () else raise TERM ("case_cert", []);
      in (param, co) end;
    fun analyze_cases cases =
      let
        val co_list = fold (AList.update (op =) o dest_case) cases [];
      in map (the o AList.lookup (op =) co_list) params end;
    fun analyze_let t =
      let
        val (head' $ arg, Var (param', _) $ arg') = Logic.dest_equals t;
        val _ = if head' = head then () else raise TERM ("case_cert", []);
        val _ = if arg' = arg then () else raise TERM ("case_cert", []);
        val _ = if [param'] = params then () else raise TERM ("case_cert", []);
      in [] end;
    fun analyze (cases as [let_case]) =
          (analyze_cases cases handle Bind => analyze_let let_case)
      | analyze cases = analyze_cases cases;
  in (case_const, (n, analyze cases)) end;

fun case_cert thm = case_certificate thm
  handle Bind => error "bad case certificate"
       | TERM _ => error "bad case certificate";

fun get_case_scheme thy = Symtab.lookup ((fst o the_cases o the_exec) thy);

val undefineds = Symtab.keys o snd o the_cases o the_exec;


(* diagnostic *)

fun print_codesetup thy =
  let
    val ctxt = ProofContext.init thy;
    val exec = the_exec thy;
    fun pretty_eqns (s, (_, eqns)) =
      (Pretty.block o Pretty.fbreaks) (
        Pretty.str s :: map (Display.pretty_thm ctxt o fst) eqns
      );
    fun pretty_dtyp (s, []) =
          Pretty.str s
      | pretty_dtyp (s, cos) =
          (Pretty.block o Pretty.breaks) (
            Pretty.str s
            :: Pretty.str "="
            :: separate (Pretty.str "|") (map (fn (c, []) => Pretty.str (string_of_const thy c)
                 | (c, tys) =>
                     (Pretty.block o Pretty.breaks)
                        (Pretty.str (string_of_const thy c)
                          :: Pretty.str "of"
                          :: map (Pretty.quote o Syntax.pretty_typ_global thy) tys)) cos)
          );
    val eqns = the_eqns exec
      |> Symtab.dest
      |> (map o apfst) (string_of_const thy)
      |> (map o apsnd) (snd o fst)
      |> sort (string_ord o pairself fst);
    val dtyps = the_dtyps exec
      |> Symtab.dest
      |> map (fn (dtco, (_, (vs, cos)) :: _) =>
          (string_of_typ thy (Type (dtco, map TFree vs)), cos))
      |> sort (string_ord o pairself fst)
  in
    (Pretty.writeln o Pretty.chunks) [
      Pretty.block (
        Pretty.str "code equations:"
        :: Pretty.fbrk
        :: (Pretty.fbreaks o map pretty_eqns) eqns
      ),
      Pretty.block (
        Pretty.str "datatypes:"
        :: Pretty.fbrk
        :: (Pretty.fbreaks o map pretty_dtyp) dtyps
      )
    ]
  end;


(** declaring executable ingredients **)

(* constant signatures *)

fun add_type tyco thy =
  case Symtab.lookup ((snd o #types o Type.rep_tsig o Sign.tsig_of) thy) tyco
   of SOME (Type.Abbreviation (vs, _, _)) =>
          (map_exec_purge NONE o map_signatures o apfst)
            (Symtab.update (tyco, length vs)) thy
    | _ => error ("No such type abbreviation: " ^ quote tyco);

fun add_type_cmd s thy = add_type (Sign.intern_type thy s) thy;

fun gen_add_signature prep_const prep_signature (raw_c, raw_ty) thy =
  let
    val c = prep_const thy raw_c;
    val ty = prep_signature thy raw_ty;
    val ty' = expand_signature thy ty;
    val ty'' = Sign.the_const_type thy c;
    val _ = if typ_equiv (ty', ty'') then () else
      error ("Illegal constant signature: " ^ Syntax.string_of_typ_global thy ty);
  in
    thy
    |> (map_exec_purge NONE o map_signatures o apsnd) (Symtab.update (c, ty))
  end;

val add_signature = gen_add_signature (K I) cert_signature;
val add_signature_cmd = gen_add_signature read_const read_signature;


(* datatypes *)

structure Type_Interpretation =
  Interpretation(type T = string * serial val eq = eq_snd (op =) : T * T -> bool);

fun add_datatype raw_cs thy =
  let
    val cs = map (fn c_ty as (_, ty) => (AxClass.unoverload_const thy c_ty, ty)) raw_cs;
    val (tyco, vs_cos) = constrset_of_consts thy cs;
    val old_cs = (map fst o snd o get_datatype thy) tyco;
    fun drop_outdated_cases cases = fold Symtab.delete_safe
      (Symtab.fold (fn (c, (_, (_, cos))) =>
        if exists (member (op =) old_cs) cos
          then insert (op =) c else I) cases []) cases;
  in
    thy
    |> fold (del_eqns o fst) cs
    |> map_exec_purge NONE
        ((map_dtyps o Symtab.map_default (tyco, [])) (cons (serial (), vs_cos))
        #> (map_cases o apfst) drop_outdated_cases)
    |> Type_Interpretation.data (tyco, serial ())
  end;

fun type_interpretation f =  Type_Interpretation.interpretation
  (fn (tyco, _) => fn thy => f (tyco, get_datatype thy tyco) thy);

fun add_datatype_cmd raw_cs thy =
  let
    val cs = map (read_bare_const thy) raw_cs;
  in add_datatype cs thy end;


(* code equations *)

fun gen_add_eqn default (thm, proper) thy =
  let
    val thm' = Thm.close_derivation thm;
    val c = const_eqn thy thm';
  in change_eqns false c (add_thm thy default (thm', proper)) thy end;

fun add_eqn thm thy =
  gen_add_eqn false (mk_eqn thy (thm, true)) thy;

fun add_warning_eqn thm thy =
  case mk_eqn_warning thy thm
   of SOME eqn => gen_add_eqn false eqn thy
    | NONE => thy;

fun add_default_eqn thm thy =
  case mk_eqn_liberal thy thm
   of SOME eqn => gen_add_eqn true eqn thy
    | NONE => thy;

fun add_nbe_eqn thm thy =
  gen_add_eqn false (mk_eqn thy (thm, false)) thy;

val add_default_eqn_attribute = Thm.declaration_attribute
  (fn thm => Context.mapping (add_default_eqn thm) I);
val add_default_eqn_attrib = Attrib.internal (K add_default_eqn_attribute);

fun del_eqn thm thy = case mk_eqn_liberal thy thm
 of SOME (thm, _) => change_eqns true (const_eqn thy thm) (del_thm thm) thy
  | NONE => thy;

(* c.f. src/HOL/Tools/recfun_codegen.ML *)

structure Code_Target_Attr = Theory_Data
(
  type T = (string -> thm -> theory -> theory) option;
  val empty = NONE;
  val extend = I;
  fun merge (f1, f2) = if is_some f1 then f1 else f2;
);

fun set_code_target_attr f = Code_Target_Attr.map (K (SOME f));

fun code_target_attr prefix thm thy =
  let
    val attr = the_default ((K o K) I) (Code_Target_Attr.get thy);
  in thy |> add_warning_eqn thm |> attr prefix thm end;

(* setup *)

val _ = Context.>> (Context.map_theory
  (let
    fun mk_attribute f = Thm.declaration_attribute (fn thm => Context.mapping (f thm) I);
    val code_attribute_parser =
      Args.del |-- Scan.succeed (mk_attribute del_eqn)
      || Args.$$$ "nbe" |-- Scan.succeed (mk_attribute add_nbe_eqn)
      || (Args.$$$ "target" |-- Args.colon |-- Args.name >>
           (mk_attribute o code_target_attr))
      || Scan.succeed (mk_attribute add_warning_eqn);
  in
    Type_Interpretation.init
    #> Attrib.setup (Binding.name "code") (Scan.lift code_attribute_parser)
        "declare theorems for code generation"
  end));


(* cases *)

fun add_case thm thy =
  let
    val (c, (k, case_pats)) = case_cert thm;
    val _ = case filter_out (is_constr thy) case_pats
     of [] => ()
      | cs => error ("Non-constructor(s) in case certificate: " ^ commas (map quote cs));
    val entry = (1 + Int.max (1, length case_pats), (k, case_pats))
  in (map_exec_purge (SOME [c]) o map_cases o apfst) (Symtab.update (c, entry)) thy end;

fun add_undefined c thy =
  (map_exec_purge (SOME [c]) o map_cases o apsnd) (Symtab.update (c, ())) thy;

end; (*struct*)


(** type-safe interfaces for data dependent on executable code **)

functor Code_Data_Fun(Data: CODE_DATA_ARGS): CODE_DATA =
struct

type T = Data.T;
exception Data of T;
fun dest (Data x) = x

val kind = Code.declare_data (Data Data.empty)
  (fn thy => fn cs => fn Data x => Data (Data.purge thy cs x));

val data_op = (kind, Data, dest);

val get = Code.get_data data_op;
val change = Code.change_data data_op;
fun change_yield thy = Code.change_yield_data data_op thy;

end;

structure Code : CODE = struct open Code; end;<|MERGE_RESOLUTION|>--- conflicted
+++ resolved
@@ -574,11 +574,7 @@
               |> map (fn v => TFree (v, []));
         val ty = typ_subst_TVars (tvars ~~ tvars') raw_ty;
       in raw_typscheme thy (c, ty) end
-<<<<<<< HEAD
-  | typscheme_eqns thy c (thms as thm :: _) = typscheme_eqn thy thm;
-=======
   | typscheme_eqns thy c (thm :: _) = typscheme_eqn thy thm;
->>>>>>> a7e9877b
 
 fun assert_eqns_const thy c eqns =
   let
