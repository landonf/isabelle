--- conflicted
+++ resolved
@@ -240,12 +240,7 @@
 
 (* rename_abs *)
 
-<<<<<<< HEAD
-val rename_abs : (Context.generic * thm -> Context.generic * thm) parser =
-  Scan.repeat (Args.maybe Args.name) >> (apsnd o Drule.rename_bvars');
-=======
 fun rename_abs x = (Scan.repeat (Args.maybe Args.name) >> (apsnd o Drule.rename_bvars')) x;
->>>>>>> 85dbb084
 
 
 (* unfold / fold definitions *)
