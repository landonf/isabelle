(*  Title:      Pure/Isar/new_locale.ML
    Author:     Clemens Ballarin, TU Muenchen

New locale development --- experimental.
*)

signature NEW_LOCALE =
sig
  type locale

  val test_locale: theory -> string -> bool
  val register_locale: bstring ->
    (string * sort) list * (Binding.T * typ option * mixfix) list ->
    term option * term list ->
    (declaration * stamp) list * (declaration * stamp) list ->
    ((string * (Attrib.binding * (thm list * Attrib.src list) list) list) * stamp) list ->
    ((string * Morphism.morphism) * stamp) list -> theory -> theory

  (* Locale name space *)
  val intern: theory -> xstring -> string
  val extern: theory -> string -> xstring

  (* Specification *)
<<<<<<< HEAD
  val params_of: theory -> string -> (Name.binding * typ option * mixfix) list
  val instance_of: theory -> string -> Morphism.morphism -> term list
=======
  val params_of: theory -> string -> (Binding.T * typ option * mixfix) list
>>>>>>> be8f6e73
  val specification_of: theory -> string -> term option * term list
  val declarations_of: theory -> string -> declaration list * declaration list

  (* Storing results *)
  val add_thmss: string -> string -> (Attrib.binding * (thm list * Attrib.src list) list) list ->
    Proof.context -> Proof.context
  val add_type_syntax: string -> declaration -> Proof.context -> Proof.context
  val add_term_syntax: string -> declaration -> Proof.context -> Proof.context
  val add_declaration: string -> declaration -> Proof.context -> Proof.context
  val add_dependency: string -> (string * Morphism.morphism) -> theory -> theory

  (* Activation *)
  val activate_declarations: theory -> string * Morphism.morphism ->
    Proof.context -> Proof.context
  val activate_global_facts: string * Morphism.morphism ->
    theory -> theory
  val activate_local_facts: theory -> string * Morphism.morphism ->
    Proof.context -> Proof.context
(*  val activate: string -> theory -> (Element.context_i -> 'a -> 'a) -> 'a -> 'a *)
  val init: string -> theory -> Proof.context

  (* Reasoning about locales *)
  val witness_attrib: attribute
  val intro_attrib: attribute
  val unfold_attrib: attribute
  val intro_locales_tac: bool -> Proof.context -> thm list -> tactic

  (* Identifiers and registrations *)
  val clear_local_idents: Proof.context -> Proof.context
  val add_global_registration: (string * Morphism.morphism) -> theory -> theory
  val get_global_registrations: theory -> (string * Morphism.morphism) list

  (* Diagnostic *)
  val print_locales: theory -> unit
  val print_locale: theory -> bool -> bstring -> unit
end;


(*** Theorem list extensible via attribute --- to control intro_locales_tac ***)

(* FIXME: consider moving named_thms.ML up in the build hierarchy and using that *)
functor ThmsFun() =
struct

structure Data = GenericDataFun
(
  type T = thm list;
  val empty = [];
  val extend = I;
  fun merge _ = Thm.merge_thms;
);

val get = Data.get o Context.Proof;
val add = Thm.declaration_attribute (Data.map o Thm.add_thm);

end;


structure NewLocale: NEW_LOCALE =
struct

datatype ctxt = datatype Element.ctxt;


(*** Basics ***)

datatype locale = Loc of {
  (* extensible lists are in reverse order: decls, notes, dependencies *)
  parameters: (string * sort) list * (Binding.T * typ option * mixfix) list,
    (* type and term parameters *)
  spec: term option * term list,
    (* assumptions (as a single predicate expression) and defines *)
  decls: (declaration * stamp) list * (declaration * stamp) list,
    (* type and term syntax declarations *)
  notes: ((string * (Attrib.binding * (thm list * Attrib.src list) list) list) * stamp) list,
    (* theorem declarations *)
  dependencies: ((string * Morphism.morphism) * stamp) list
    (* locale dependencies (sublocale relation) *)
}


(*** Theory data ***)

structure LocalesData = TheoryDataFun
(
  type T = NameSpace.T * locale Symtab.table;
    (* locale namespace and locales of the theory *)

  val empty = NameSpace.empty_table;
  val copy = I;
  val extend = I;

  fun join_locales _
    (Loc {parameters, spec, decls = (decls1, decls2), notes, dependencies},
      Loc {decls = (decls1', decls2'), notes = notes',
        dependencies = dependencies', ...}) =
        let fun s_merge x = merge (eq_snd (op =)) x in
          Loc {parameters = parameters,
            spec = spec,
            decls = (s_merge (decls1, decls1'), s_merge (decls2, decls2')),
            notes = s_merge (notes, notes'),
            dependencies = s_merge (dependencies, dependencies')
          }          
        end;
  fun merge _ = NameSpace.join_tables join_locales;
);

val intern = NameSpace.intern o #1 o LocalesData.get;
val extern = NameSpace.extern o #1 o LocalesData.get;

fun get_locale thy name = Symtab.lookup (#2 (LocalesData.get thy)) name;

fun the_locale thy name = case get_locale thy name
 of SOME loc => loc
  | NONE => error ("Unknown locale " ^ quote name);

fun test_locale thy name = case get_locale thy name
 of SOME _ => true | NONE => false;

fun register_locale bname parameters spec decls notes dependencies thy =
  thy |> LocalesData.map (NameSpace.bind (Sign.naming_of thy) (Binding.name bname,
    Loc {parameters = parameters, spec = spec, decls = decls, notes = notes,
      dependencies = dependencies}) #> snd);

fun change_locale name f thy =
  let
    val Loc {parameters, spec, decls, notes, dependencies} =
        the_locale thy name;
    val (parameters', spec', decls', notes', dependencies') =
      f (parameters, spec, decls, notes, dependencies);
  in
    thy
    |> (LocalesData.map o apsnd) (Symtab.update (name, Loc {parameters = parameters',
      spec = spec', decls = decls', notes = notes', dependencies = dependencies'}))
  end;

fun print_locales thy =
  let val (space, locs) = LocalesData.get thy in
    Pretty.strs ("locales:" :: map #1 (NameSpace.extern_table (space, locs)))
    |> Pretty.writeln
  end;


(*** Primitive operations ***)

fun params_of thy name =
  let
    val Loc {parameters = (_, params), ...} = the_locale thy name
  in params end;

fun instance_of thy name morph =
  params_of thy name |>
    map ((fn (b, T, _) => Free (Name.name_of b, the T)) #> Morphism.term morph);

fun specification_of thy name =
  let
    val Loc {spec, ...} = the_locale thy name
  in spec end;

fun declarations_of thy name =
  let
    val Loc {decls, ...} = the_locale thy name
  in
    decls |> apfst (map fst) |> apsnd (map fst)
  end;


(*** Activate context elements of locale ***)

(** Identifiers: activated locales in theory or proof context **)

type identifiers = (string * term list) list;

val empty = ([] : identifiers);

fun ident_eq thy ((n, ts), (m, ss)) = (m = n) andalso Pattern.matchess thy (ss, ts);

local

datatype 'a delayed = Ready of 'a | ToDo of ('a delayed * 'a delayed);

structure IdentifiersData = GenericDataFun
(
  type T = identifiers delayed;
  val empty = Ready empty;
  val extend = I;
  fun merge _ = ToDo;
);

in

fun finish thy (ToDo (i1, i2)) = merge (ident_eq thy) (finish thy i1, finish thy i2)
  | finish _ (Ready ids) = ids;

val _ = Context.>> (Context.map_theory (Theory.at_begin (fn thy =>
  (case IdentifiersData.get (Context.Theory thy) of
    Ready _ => NONE |
    ids => SOME (Context.theory_map (IdentifiersData.put (Ready (finish thy ids))) thy))
  )));
  
fun get_global_idents thy =
  let val (Ready ids) = (IdentifiersData.get o Context.Theory) thy in ids end;
val put_global_idents = Context.theory_map o IdentifiersData.put o Ready;
val clear_global_idents = put_global_idents empty;

fun get_local_idents ctxt =
  let val (Ready ids) = (IdentifiersData.get o Context.Proof) ctxt in ids end;
val put_local_idents = Context.proof_map o IdentifiersData.put o Ready;
val clear_local_idents = put_local_idents empty;

end;


(** Resolve locale dependencies in a depth-first fashion **)

local

val roundup_bound = 120;

fun add thy depth (name, morph) (deps, marked) =
  if depth > roundup_bound
  then error "Roundup bound exceeded (sublocale relation probably not terminating)."
  else
    let
      val Loc {parameters = (_, params), dependencies, ...} = the_locale thy name;
      val instance = instance_of thy name morph;
    in
      if member (ident_eq thy) marked (name, instance)
      then (deps, marked)
      else
        let
          val dependencies' =
            map (fn ((name, morph'), _) => (name, morph' $>  morph)) dependencies;
          val marked' = (name, instance) :: marked;
          val (deps', marked'') = fold_rev (add thy (depth + 1)) dependencies' ([], marked');
        in
          ((name, morph) :: deps' @ deps, marked'')
        end
    end;

in

fun roundup thy activate_dep (name, morph) (marked, input) =
  let
    (* Find all dependencies incuding new ones (which are dependencies enriching
      existing registrations). *)
    val (dependencies, marked') = add thy 0 (name, morph) ([], empty);
    (* Filter out exisiting fragments. *)
    val dependencies' = filter_out (fn (name, morph) =>
      member (ident_eq thy) marked (name, instance_of thy name morph)) dependencies;
  in
    (merge (ident_eq thy) (marked, marked'), input |> fold_rev (activate_dep thy) dependencies')
  end;

end;


(* Declarations, facts and entire locale content *)

fun activate_decls thy (name, morph) ctxt =
  let
    val Loc {decls = (typ_decls, term_decls), ...} = the_locale thy name;
  in
    ctxt |> fold_rev (fn (decl, _) => Context.proof_map (decl morph)) typ_decls |>
      fold_rev (fn (decl, _) => Context.proof_map (decl morph)) term_decls
  end;

fun activate_notes activ_elem thy (name, morph) input =
  let
    val Loc {notes, ...} = the_locale thy name;
    fun activate ((kind, facts), _) input =
      let
        val facts' = facts |> Element.facts_map (Element.morph_ctxt morph)
      in activ_elem (Notes (kind, facts')) input end;
  in
    fold_rev activate notes input
  end;

fun activate_all name thy activ_elem (marked, input) =
  let
    val Loc {parameters = (_, params), spec = (asm, defs), ...} =
      the_locale thy name;
  in
    input |>
      (if not (null params) then activ_elem (Fixes params) else I) |>
      (* FIXME type parameters *)
      (if is_some asm then activ_elem (Assumes [(Attrib.empty_binding, [(the asm, [])])]) else I) |>
      (if not (null defs)
        then activ_elem (Defines (map (fn def => (Attrib.empty_binding, (def, []))) defs))
        else I) |>
      pair marked |> roundup thy (activate_notes activ_elem) (name, Morphism.identity)
  end;


(** Public activation functions **)

local

fun init_global_elem (Notes (kind, facts)) thy =
      let
        val facts' = Attrib.map_facts (Attrib.attribute_i thy) facts
      in Locale.global_note_qualified kind facts' thy |> snd end

fun init_local_elem (Fixes fixes) ctxt = ctxt |>
      ProofContext.add_fixes_i fixes |> snd
  | init_local_elem (Assumes assms) ctxt =
      let
        val assms' = Attrib.map_specs (Attrib.attribute_i (ProofContext.theory_of ctxt)) assms
      in
        ctxt |> fold Variable.auto_fixes (maps (map fst o snd) assms') |>
          ProofContext.add_assms_i Assumption.assume_export assms' |> snd
     end 
  | init_local_elem (Defines defs) ctxt =
      let
        val defs' = Attrib.map_specs (Attrib.attribute_i (ProofContext.theory_of ctxt)) defs
      in
        ctxt |> fold Variable.auto_fixes (map (fst o snd) defs') |>
          ProofContext.add_assms_i LocalDefs.def_export (map (fn (attn, t) => (attn, [t])) defs') |>
          snd
      end
  | init_local_elem (Notes (kind, facts)) ctxt =
      let
        val facts' = Attrib.map_facts (Attrib.attribute_i (ProofContext.theory_of ctxt)) facts
      in Locale.local_note_qualified kind facts' ctxt |> snd end

fun cons_elem false (Notes notes) elems = elems
  | cons_elem _ elem elems = elem :: elems

in

fun activate_declarations thy dep ctxt =
  roundup thy activate_decls dep (get_local_idents ctxt, ctxt) |> uncurry put_local_idents;
  
fun activate_global_facts dep thy =
  roundup thy (activate_notes init_global_elem) dep (get_global_idents thy, thy) |>
  uncurry put_global_idents;

fun activate_local_facts thy dep ctxt =
  roundup thy (activate_notes init_local_elem) dep (get_local_idents ctxt, ctxt) |>
  uncurry put_local_idents;

fun init name thy = activate_all name thy init_local_elem (empty, ProofContext.init thy) |>
  uncurry put_local_idents;

fun print_locale thy show_facts name =
  let
    val name' = intern thy name;
    val ctxt = init name' thy
  in
    Pretty.big_list "locale elements:"
      (activate_all name' thy (cons_elem show_facts) (empty, []) |> snd |> rev |> 
        map (Element.pretty_ctxt ctxt) |> map Pretty.chunks) |> Pretty.writeln
  end

end;


(*** Storing results ***)

(* Theorems *)

fun add_thmss loc kind args ctxt =
  let
    val (([Notes args'], _), ctxt') = Element.activate_i [Notes (kind, args)] ctxt;
    val ctxt'' = ctxt' |> ProofContext.theory
      (change_locale loc
        (fn (parameters, spec, decls, notes, dependencies) =>
          (parameters, spec, decls, (args', stamp ()) :: notes, dependencies)))
      (* FIXME registrations *)
  in ctxt'' end;


(* Declarations *)

local

fun decl_attrib decl phi = Thm.declaration_attribute (K (decl phi));

fun add_decls add loc decl =
  ProofContext.theory (change_locale loc
    (fn (parameters, spec, decls, notes, dependencies) =>
      (parameters, spec, add (decl, stamp ()) decls, notes, dependencies))) #>
  add_thmss loc Thm.internalK
    [((Binding.empty, [Attrib.internal (decl_attrib decl)]), [([Drule.dummy_thm], [])])];

in

val add_type_syntax = add_decls (apfst o cons);
val add_term_syntax = add_decls (apsnd o cons);
val add_declaration = add_decls (K I);

end;

(* Dependencies *)

fun add_dependency loc dep =
  change_locale loc
    (fn (parameters, spec, decls, notes, dependencies) =>
      (parameters, spec, decls, notes, (dep, stamp ()) :: dependencies));


(*** Reasoning about locales ***)

(** Storage for witnesses, intro and unfold rules **)

structure Witnesses = ThmsFun();
structure Intros = ThmsFun();
structure Unfolds = ThmsFun();

val witness_attrib = Witnesses.add;
val intro_attrib = Intros.add;
val unfold_attrib = Unfolds.add;

(** Tactic **)

fun intro_locales_tac eager ctxt facts st =
  Method.intros_tac
    (Witnesses.get ctxt @ Intros.get ctxt @ (if eager then Unfolds.get ctxt else [])) facts st;

val _ = Context.>> (Context.map_theory
  (Method.add_methods
    [("intro_locales",
      Method.ctxt_args (fn ctxt => Method.METHOD (intro_locales_tac false ctxt ORELSE'
        Locale.intro_locales_tac false ctxt)),
      "back-chain introduction rules of locales without unfolding predicates"),
     ("unfold_locales",
      Method.ctxt_args (fn ctxt => Method.METHOD (intro_locales_tac true ctxt ORELSE'
        Locale.intro_locales_tac true ctxt)),
      "back-chain all introduction rules of locales")]));


(*** Registrations: interpretations in theories and proof contexts ***)

structure RegistrationsData = GenericDataFun
(
  type T = ((string * Morphism.morphism) * stamp) list;
    (* registrations, in reverse order of declaration *)
  val empty = [];
  val extend = I;
  fun merge _ = Library.merge (eq_snd (op =));
    (* FIXME consolidate with dependencies, consider one data slot only *)
);

val get_global_registrations = map fst o RegistrationsData.get o Context.Theory;
fun add_global_registration reg =
  (Context.theory_map o RegistrationsData.map) (cons (reg, stamp ()));


end;
<|MERGE_RESOLUTION|>--- conflicted
+++ resolved
@@ -21,12 +21,8 @@
   val extern: theory -> string -> xstring
 
   (* Specification *)
-<<<<<<< HEAD
-  val params_of: theory -> string -> (Name.binding * typ option * mixfix) list
+  val params_of: theory -> string -> (Binding.T * typ option * mixfix) list
   val instance_of: theory -> string -> Morphism.morphism -> term list
-=======
-  val params_of: theory -> string -> (Binding.T * typ option * mixfix) list
->>>>>>> be8f6e73
   val specification_of: theory -> string -> term option * term list
   val declarations_of: theory -> string -> declaration list * declaration list
 
