(*  Title:      Pure/Isar/class.ML
    Author:     Florian Haftmann, TU Muenchen

Type classes derived from primitive axclasses and locales.
*)

signature CLASS =
sig
<<<<<<< HEAD
  include CLASS_TARGET
    (*FIXME the split into class_target.ML, named_target.ML and
      class.ML is artificial*)

  val class: binding -> class list -> Element.context_i list
    -> theory -> string * local_theory
  val class_cmd: binding -> xstring list -> Element.context list
    -> theory -> string * local_theory
  val prove_subclass: tactic -> class -> local_theory -> local_theory
  val subclass: class -> local_theory -> Proof.state
  val subclass_cmd: xstring -> local_theory -> Proof.state
=======
  (*classes*)
  val is_class: theory -> class -> bool
  val these_params: theory -> sort -> (string * (class * (string * typ))) list
  val base_sort: theory -> class -> sort
  val rules: theory -> class -> thm option * thm
  val these_defs: theory -> sort -> thm list
  val these_operations: theory -> sort
    -> (string * (class * (typ * term))) list
  val print_classes: theory -> unit
  val init: class -> theory -> Proof.context
  val begin: class list -> sort -> Proof.context -> Proof.context
  val declare: class -> (binding * mixfix) * (term list * term) -> theory -> theory
  val abbrev: class -> Syntax.mode -> (binding * mixfix) * term -> theory -> theory
  val refresh_syntax: class -> Proof.context -> Proof.context
  val redeclare_operations: theory -> sort -> Proof.context -> Proof.context
  val class_prefix: string -> string
  val register: class -> class list -> ((string * typ) * (string * typ)) list
    -> sort -> morphism -> morphism -> thm option -> thm option -> thm
    -> theory -> theory

  (*instances*)
  val instantiation: string list * (string * sort) list * sort -> theory -> local_theory
  val instantiation_instance: (local_theory -> local_theory)
    -> local_theory -> Proof.state
  val prove_instantiation_instance: (Proof.context -> tactic)
    -> local_theory -> local_theory
  val prove_instantiation_exit: (Proof.context -> tactic)
    -> local_theory -> theory
  val prove_instantiation_exit_result: (morphism -> 'a -> 'b)
    -> (Proof.context -> 'b -> tactic) -> 'a -> local_theory -> 'b * theory
  val read_multi_arity: theory -> xstring list * xstring list * xstring
    -> string list * (string * sort) list * sort
  val type_name: string -> string
  val instantiation_cmd: xstring list * xstring list * xstring -> theory -> local_theory
  val instance_arity_cmd: xstring list * xstring list * xstring -> theory -> Proof.state

  (*subclasses*)
  val classrel: class * class -> theory -> Proof.state
  val classrel_cmd: xstring * xstring -> theory -> Proof.state
  val register_subclass: class * class -> morphism option -> Element.witness option
    -> morphism -> theory -> theory

  (*tactics*)
  val intro_classes_tac: thm list -> tactic
  val default_intro_tac: Proof.context -> thm list -> tactic
>>>>>>> 72ea3a6b
end;

structure Class: CLASS =
struct

(** class data **)

datatype class_data = ClassData of {

  (* static part *)
  consts: (string * string) list
    (*locale parameter ~> constant name*),
  base_sort: sort,
  base_morph: morphism
    (*static part of canonical morphism*),
  export_morph: morphism,
  assm_intro: thm option,
  of_class: thm,
  axiom: thm option,
  
  (* dynamic part *)
  defs: thm list,
  operations: (string * (class * (typ * term))) list

};

fun make_class_data ((consts, base_sort, base_morph, export_morph, assm_intro, of_class, axiom),
    (defs, operations)) =
  ClassData { consts = consts, base_sort = base_sort,
    base_morph = base_morph, export_morph = export_morph, assm_intro = assm_intro,
    of_class = of_class, axiom = axiom, defs = defs, operations = operations };
fun map_class_data f (ClassData { consts, base_sort, base_morph, export_morph, assm_intro,
    of_class, axiom, defs, operations }) =
  make_class_data (f ((consts, base_sort, base_morph, export_morph, assm_intro, of_class, axiom),
    (defs, operations)));
fun merge_class_data _ (ClassData { consts = consts,
    base_sort = base_sort, base_morph = base_morph, export_morph = export_morph, assm_intro = assm_intro,
    of_class = of_class, axiom = axiom, defs = defs1, operations = operations1 },
  ClassData { consts = _, base_sort = _, base_morph = _, export_morph = _, assm_intro = _,
    of_class = _, axiom = _, defs = defs2, operations = operations2 }) =
  make_class_data ((consts, base_sort, base_morph, export_morph, assm_intro, of_class, axiom),
    (Thm.merge_thms (defs1, defs2),
      AList.merge (op =) (K true) (operations1, operations2)));

structure ClassData = Theory_Data
(
  type T = class_data Graph.T
  val empty = Graph.empty;
  val extend = I;
  val merge = Graph.join merge_class_data;
);


(* queries *)

fun lookup_class_data thy class = case try (Graph.get_node (ClassData.get thy)) class
 of SOME (ClassData data) => SOME data
  | NONE => NONE;

fun the_class_data thy class = case lookup_class_data thy class
 of NONE => error ("Undeclared class " ^ quote class)
  | SOME data => data;

val is_class = is_some oo lookup_class_data;

val ancestry = Graph.all_succs o ClassData.get;
val heritage = Graph.all_preds o ClassData.get;

fun these_params thy =
  let
    fun params class =
      let
        val const_typs = (#params o AxClass.get_info thy) class;
        val const_names = (#consts o the_class_data thy) class;
      in
        (map o apsnd)
          (fn c => (class, (c, (the o AList.lookup (op =) const_typs) c))) const_names
      end;
  in maps params o ancestry thy end;

val base_sort = #base_sort oo the_class_data;

fun rules thy class =
  let val { axiom, of_class, ... } = the_class_data thy class
  in (axiom, of_class) end;

fun all_assm_intros thy =
  Graph.fold (fn (_, (ClassData { assm_intro, ... }, _)) => fold (insert Thm.eq_thm)
    (the_list assm_intro)) (ClassData.get thy) [];

fun these_defs thy = maps (#defs o the_class_data thy) o ancestry thy;
fun these_operations thy = maps (#operations o the_class_data thy) o ancestry thy;

val base_morphism = #base_morph oo the_class_data;
fun morphism thy class = case Element.eq_morphism thy (these_defs thy [class])
 of SOME eq_morph => base_morphism thy class $> eq_morph
  | NONE => base_morphism thy class;
val export_morphism = #export_morph oo the_class_data;

fun print_classes thy =
  let
    val ctxt = ProofContext.init_global thy;
    val algebra = Sign.classes_of thy;
    val arities =
      Symtab.empty
      |> Symtab.fold (fn (tyco, arities) => fold (fn (class, _) =>
           Symtab.map_default (class, []) (insert (op =) tyco)) arities)
             (Sorts.arities_of algebra);
    val the_arities = these o Symtab.lookup arities;
    fun mk_arity class tyco =
      let
        val Ss = Sorts.mg_domain algebra tyco [class];
      in Syntax.pretty_arity ctxt (tyco, Ss, [class]) end;
    fun mk_param (c, ty) = Pretty.str (Sign.extern_const thy c ^ " :: "
      ^ setmp_CRITICAL show_sorts false (Syntax.string_of_typ ctxt o Type.strip_sorts) ty);
    fun mk_entry class = (Pretty.block o Pretty.fbreaks o map_filter I) [
      (SOME o Pretty.str) ("class " ^ Sign.extern_class thy class ^ ":"),
      (SOME o Pretty.block) [Pretty.str "supersort: ",
        (Syntax.pretty_sort ctxt o Sign.minimize_sort thy o Sign.super_classes thy) class],
      ((fn [] => NONE | ps => (SOME o Pretty.block o Pretty.fbreaks)
          (Pretty.str "parameters:" :: ps)) o map mk_param
        o these o Option.map #params o try (AxClass.get_info thy)) class,
      (SOME o Pretty.block o Pretty.breaks) [
        Pretty.str "instances:",
        Pretty.list "" "" (map (mk_arity class) (the_arities class))
      ]
    ]
  in
    (Pretty.writeln o Pretty.chunks o separate (Pretty.str "")
      o map mk_entry o Sorts.all_classes) algebra
  end;


(* updaters *)

fun register class sups params base_sort base_morph export_morph
    axiom assm_intro of_class thy =
  let
    val operations = map (fn (v_ty as (_, ty), (c, _)) =>
      (c, (class, (ty, Free v_ty)))) params;
    val add_class = Graph.new_node (class,
        make_class_data (((map o pairself) fst params, base_sort,
          base_morph, export_morph, assm_intro, of_class, axiom), ([], operations)))
      #> fold (curry Graph.add_edge class) sups;
  in ClassData.map add_class thy end;

fun activate_defs class thms thy = case Element.eq_morphism thy thms
 of SOME eq_morph => fold (fn cls => fn thy =>
      Context.theory_map (Locale.amend_registration (cls, base_morphism thy cls)
        (eq_morph, true) (export_morphism thy cls)) thy) (heritage thy [class]) thy
  | NONE => thy;

fun register_operation class (c, (t, some_def)) thy =
  let
    val base_sort = base_sort thy class;
    val prep_typ = map_type_tfree
      (fn (v, sort) => if Name.aT = v
        then TFree (v, base_sort) else TVar ((v, 0), sort));
    val t' = map_types prep_typ t;
    val ty' = Term.fastype_of t';
  in
    thy
    |> (ClassData.map o Graph.map_node class o map_class_data o apsnd)
      (fn (defs, operations) =>
        (fold cons (the_list some_def) defs,
          (c, (class, (ty', t'))) :: operations))
    |> activate_defs class (the_list some_def)
  end;

fun register_subclass (sub, sup) some_dep_morph some_wit export thy =
  let
    val intros = (snd o rules thy) sup :: map_filter I
      [Option.map (Drule.export_without_context_open o Element.conclude_witness) some_wit,
        (fst o rules thy) sub];
    val tac = EVERY (map (TRYALL o Tactic.rtac) intros);
    val classrel = Skip_Proof.prove_global thy [] [] (Logic.mk_classrel (sub, sup))
      (K tac);
    val diff_sort = Sign.complete_sort thy [sup]
      |> subtract (op =) (Sign.complete_sort thy [sub])
      |> filter (is_class thy);
    val add_dependency = case some_dep_morph
     of SOME dep_morph => Locale.add_dependency sub
          (sup, dep_morph $> Element.satisfy_morphism (the_list some_wit)) export
      | NONE => I
  in
    thy
    |> AxClass.add_classrel classrel
    |> ClassData.map (Graph.add_edge (sub, sup))
    |> activate_defs sub (these_defs thy diff_sort)
    |> add_dependency
  end;


(** classes and class target **)

(* class context syntax *)

fun these_unchecks thy = map (fn (c, (_, (ty, t))) => (t, Const (c, ty)))
  o these_operations thy;

fun redeclare_const thy c =
  let val b = Long_Name.base_name c
  in Sign.intern_const thy b = c ? Variable.declare_const (b, c) end;

fun synchronize_class_syntax sort base_sort ctxt =
  let
    val thy = ProofContext.theory_of ctxt;
    val algebra = Sign.classes_of thy;
    val operations = these_operations thy sort;
    fun subst_class_typ sort = map_type_tfree (K (TVar ((Name.aT, 0), sort)));
    val primary_constraints =
      (map o apsnd) (subst_class_typ base_sort o fst o snd) operations;
    val secondary_constraints =
      (map o apsnd) (fn (class, (ty, _)) => subst_class_typ [class] ty) operations;
    fun improve (c, ty) = (case AList.lookup (op =) primary_constraints c
     of SOME ty' => (case try (Type.raw_match (ty', ty)) Vartab.empty
         of SOME tyenv => (case Vartab.lookup tyenv (Name.aT, 0)
             of SOME (_, ty' as TVar (vi, sort)) =>
                  if Type_Infer.is_param vi
                    andalso Sorts.sort_le algebra (base_sort, sort)
                      then SOME (ty', TFree (Name.aT, base_sort))
                      else NONE
              | _ => NONE)
          | NONE => NONE)
      | NONE => NONE)
    fun subst (c, ty) = Option.map snd (AList.lookup (op =) operations c);
    val unchecks = these_unchecks thy sort;
  in
    ctxt
    |> fold (redeclare_const thy o fst) primary_constraints
    |> Overloading.map_improvable_syntax (K (((primary_constraints, secondary_constraints),
        (((improve, subst), true), unchecks)), false))
    |> Overloading.set_primary_constraints
  end;

fun refresh_syntax class ctxt =
  let
    val thy = ProofContext.theory_of ctxt;
    val base_sort = base_sort thy class;
  in synchronize_class_syntax [class] base_sort ctxt end;

fun redeclare_operations thy sort =
  fold (redeclare_const thy o fst) (these_operations thy sort);

fun begin sort base_sort ctxt =
  ctxt
  |> Variable.declare_term
      (Logic.mk_type (TFree (Name.aT, base_sort)))
  |> synchronize_class_syntax sort base_sort
  |> Overloading.add_improvable_syntax;

fun init class thy =
  thy
  |> Locale.init class
  |> begin [class] (base_sort thy class);


(* class target *)

val class_prefix = Logic.const_of_class o Long_Name.base_name;

fun declare class ((c, mx), (type_params, dict)) thy =
  let
    val morph = morphism thy class;
    val b = Morphism.binding morph c;
    val b_def = Morphism.binding morph (Binding.suffix_name "_dict" b);
    val c' = Sign.full_name thy b;
    val dict' = Morphism.term morph dict;
    val ty' = map Term.fastype_of type_params ---> Term.fastype_of dict';
    val def_eq = Logic.mk_equals (list_comb (Const (c', ty'), type_params), dict')
      |> map_types Type.strip_sorts;
  in
    thy
    |> Sign.declare_const ((b, Type.strip_sorts ty'), mx)
    |> snd
    |> Thm.add_def false false (b_def, def_eq)
    |>> apsnd Thm.varifyT_global
    |-> (fn (_, def_thm) => PureThy.store_thm (b_def, def_thm)
      #> snd
      #> null type_params ? register_operation class (c', (dict', SOME (Thm.symmetric def_thm))))
    |> Sign.add_const_constraint (c', SOME ty')
  end;

fun abbrev class prmode ((c, mx), rhs) thy =
  let
    val morph = morphism thy class;
    val unchecks = these_unchecks thy [class];
    val b = Morphism.binding morph c;
    val c' = Sign.full_name thy b;
    val rhs' = Pattern.rewrite_term thy unchecks [] rhs;
    val ty' = Term.fastype_of rhs';
    val rhs'' = map_types Logic.varifyT_global rhs';
  in
    thy
    |> Sign.add_abbrev (#1 prmode) (b, rhs'')
    |> snd
    |> Sign.add_const_constraint (c', SOME ty')
    |> Sign.notation true prmode [(Const (c', ty'), mx)]
    |> not (#1 prmode = Print_Mode.input) ? register_operation class (c', (rhs', NONE))
  end;


(* simple subclasses *)

local

fun gen_classrel mk_prop classrel thy =
  let
    fun after_qed results =
      ProofContext.theory ((fold o fold) AxClass.add_classrel results);
  in
    thy
    |> ProofContext.init_global
    |> Proof.theorem NONE after_qed [[(mk_prop thy classrel, [])]]
  end;

in

val classrel =
  gen_classrel (Logic.mk_classrel oo AxClass.cert_classrel);
val classrel_cmd =
  gen_classrel (Logic.mk_classrel oo AxClass.read_classrel);

end; (*local*)


(** instantiation target **)

(* bookkeeping *)

datatype instantiation = Instantiation of {
  arities: string list * (string * sort) list * sort,
  params: ((string * string) * (string * typ)) list
    (*(instantiation parameter, type constructor), (local instantiation parameter, typ)*)
}

structure Instantiation = Proof_Data
(
  type T = instantiation
  fun init _ = Instantiation { arities = ([], [], []), params = [] };
);

fun mk_instantiation (arities, params) =
  Instantiation { arities = arities, params = params };
fun get_instantiation lthy = case Instantiation.get (Local_Theory.target_of lthy)
 of Instantiation data => data;
fun map_instantiation f = (Local_Theory.target o Instantiation.map)
  (fn Instantiation { arities, params } => mk_instantiation (f (arities, params)));

fun the_instantiation lthy = case get_instantiation lthy
 of { arities = ([], [], []), ... } => error "No instantiation target"
  | data => data;

val instantiation_params = #params o get_instantiation;

fun instantiation_param lthy b = instantiation_params lthy
  |> find_first (fn (_, (v, _)) => Binding.name_of b = v)
  |> Option.map (fst o fst);

fun read_multi_arity thy (raw_tycos, raw_sorts, raw_sort) =
  let
    val ctxt = ProofContext.init_global thy;
    val all_arities = map (fn raw_tyco => ProofContext.read_arity ctxt
      (raw_tyco, raw_sorts, raw_sort)) raw_tycos;
    val tycos = map #1 all_arities;
    val (_, sorts, sort) = hd all_arities;
    val vs = Name.names Name.context Name.aT sorts;
  in (tycos, vs, sort) end;


(* syntax *)

fun synchronize_inst_syntax ctxt =
  let
    val Instantiation { params, ... } = Instantiation.get ctxt;

    val lookup_inst_param = AxClass.lookup_inst_param
      (Sign.consts_of (ProofContext.theory_of ctxt)) params;
    fun subst (c, ty) = case lookup_inst_param (c, ty)
     of SOME (v_ty as (_, ty)) => SOME (ty, Free v_ty)
      | NONE => NONE;
    val unchecks =
      map (fn ((c, _), v_ty as (_, ty)) => (Free v_ty, Const (c, ty))) params;
  in
    ctxt
    |> Overloading.map_improvable_syntax
         (fn (((primary_constraints, _), (((improve, _), _), _)), _) =>
            (((primary_constraints, []), (((improve, subst), false), unchecks)), false))
  end;

fun resort_terms pp algebra consts constraints ts =
  let
    fun matchings (Const (c_ty as (c, _))) = (case constraints c
         of NONE => I
          | SOME sorts => fold2 (curry (Sorts.meet_sort algebra))
              (Consts.typargs consts c_ty) sorts)
      | matchings _ = I
    val tvartab = (fold o fold_aterms) matchings ts Vartab.empty
      handle Sorts.CLASS_ERROR e => error (Sorts.class_error pp e);
    val inst = map_type_tvar
      (fn (vi, sort) => TVar (vi, the_default sort (Vartab.lookup tvartab vi)));
  in if Vartab.is_empty tvartab then NONE else SOME ((map o map_types) inst ts) end;


(* target *)

val sanitize_name = (*necessary as long as "dirty" type identifiers are permitted*)
  let
    fun is_valid s = Symbol.is_ascii_letter s orelse Symbol.is_ascii_digit s
      orelse s = "'" orelse s = "_";
    val is_junk = not o is_valid andf Symbol.is_regular;
    val junk = Scan.many is_junk;
    val scan_valids = Symbol.scanner "Malformed input"
      ((junk |--
        (Scan.optional (Scan.one Symbol.is_ascii_letter) "x" ^^ (Scan.many is_valid >> implode)
        --| junk))
      ::: Scan.repeat ((Scan.many1 is_valid >> implode) --| junk));
  in
    explode #> scan_valids #> implode
  end;

val type_name = sanitize_name o Long_Name.base_name;

fun define_overloaded (c, U) v (b_def, rhs) = Local_Theory.theory_result
    (AxClass.declare_overloaded (c, U) ##>> AxClass.define_overloaded b_def (c, rhs))
  ##> (map_instantiation o apsnd) (filter_out (fn (_, (v', _)) => v' = v))
  ##> Local_Theory.target synchronize_inst_syntax;

fun foundation (((b, U), mx), (b_def, rhs)) (type_params, term_params) lthy =
  case instantiation_param lthy b
   of SOME c => if mx <> NoSyn then error ("Illegal mixfix syntax for overloaded constant " ^ quote c)
        else lthy |> define_overloaded (c, U) (Binding.name_of b) (b_def, rhs)
    | NONE => lthy |>
        Generic_Target.theory_foundation (((b, U), mx), (b_def, rhs)) (type_params, term_params);

fun pretty lthy =
  let
    val { arities = (tycos, vs, sort), params } = the_instantiation lthy;
    val thy = ProofContext.theory_of lthy;
    fun pr_arity tyco = Syntax.pretty_arity lthy (tyco, map snd vs, sort);
    fun pr_param ((c, _), (v, ty)) =
      (Pretty.block o Pretty.breaks) [Pretty.str v, Pretty.str "==",
        (Pretty.str o Sign.extern_const thy) c, Pretty.str "::", Syntax.pretty_typ_global thy ty];
  in Pretty.str "instantiation" :: map pr_arity tycos @ map pr_param params end;

fun conclude lthy =
  let
    val (tycos, vs, sort) = (#arities o the_instantiation) lthy;
    val thy = ProofContext.theory_of lthy;
    val _ = map (fn tyco => if Sign.of_sort thy
        (Type (tyco, map TFree vs), sort)
      then () else error ("Missing instance proof for type " ^ quote (Sign.extern_type thy tyco)))
        tycos;
  in lthy end;

fun instantiation (tycos, vs, sort) thy =
  let
    val _ = if null tycos then error "At least one arity must be given" else ();
    val class_params = these_params thy (filter (can (AxClass.get_info thy)) sort);
    fun get_param tyco (param, (_, (c, ty))) =
      if can (AxClass.param_of_inst thy) (c, tyco)
      then NONE else SOME ((c, tyco),
        (param ^ "_" ^ type_name tyco, map_atyps (K (Type (tyco, map TFree vs))) ty));
    val params = map_product get_param tycos class_params |> map_filter I;
    val primary_constraints = map (apsnd
      (map_atyps (K (TVar ((Name.aT, 0), [])))) o snd o snd) class_params;
    val pp = Syntax.pp_global thy;
    val algebra = Sign.classes_of thy
      |> fold (fn tyco => Sorts.add_arities pp
            (tyco, map (fn class => (class, map snd vs)) sort)) tycos;
    val consts = Sign.consts_of thy;
    val improve_constraints = AList.lookup (op =)
      (map (fn (_, (class, (c, _))) => (c, [[class]])) class_params);
    fun resort_check ts ctxt = case resort_terms (Syntax.pp ctxt) algebra consts improve_constraints ts
     of NONE => NONE
      | SOME ts' => SOME (ts', ctxt);
    val lookup_inst_param = AxClass.lookup_inst_param consts params;
    val typ_instance = Type.typ_instance (Sign.tsig_of thy);
    fun improve (c, ty) = case lookup_inst_param (c, ty)
     of SOME (_, ty') => if typ_instance (ty', ty) then SOME (ty, ty') else NONE
      | NONE => NONE;
  in
    thy
    |> Theory.checkpoint
    |> ProofContext.init_global
    |> Instantiation.put (mk_instantiation ((tycos, vs, sort), params))
    |> fold (Variable.declare_typ o TFree) vs
    |> fold (Variable.declare_names o Free o snd) params
    |> (Overloading.map_improvable_syntax o apfst)
         (K ((primary_constraints, []), (((improve, K NONE), false), [])))
    |> Overloading.add_improvable_syntax
    |> Context.proof_map (Syntax.add_term_check 0 "resorting" resort_check)
    |> synchronize_inst_syntax
    |> Local_Theory.init NONE ""
       {define = Generic_Target.define foundation,
        notes = Generic_Target.notes
          (fn kind => fn global_facts => fn _ => Generic_Target.theory_notes kind global_facts),
        abbrev = Generic_Target.abbrev
          (fn prmode => fn (b, mx) => fn (t, _) => fn _ => Generic_Target.theory_abbrev prmode ((b, mx), t)),
        declaration = K Generic_Target.theory_declaration,
        syntax_declaration = K Generic_Target.theory_declaration,
        pretty = pretty,
        exit = Local_Theory.target_of o conclude}
  end;

fun instantiation_cmd arities thy =
  instantiation (read_multi_arity thy arities) thy;

fun gen_instantiation_instance do_proof after_qed lthy =
  let
    val (tycos, vs, sort) = (#arities o the_instantiation) lthy;
    val arities_proof = maps (fn tyco => Logic.mk_arities (tyco, map snd vs, sort)) tycos;
    fun after_qed' results =
      Local_Theory.theory (fold (AxClass.add_arity o Thm.varifyT_global) results)
      #> after_qed;
  in
    lthy
    |> do_proof after_qed' arities_proof
  end;

val instantiation_instance = gen_instantiation_instance (fn after_qed => fn ts =>
  Proof.theorem NONE (after_qed o map the_single) (map (fn t => [(t, [])]) ts));

fun prove_instantiation_instance tac = gen_instantiation_instance (fn after_qed =>
  fn ts => fn lthy => after_qed (map (fn t => Goal.prove lthy [] [] t
    (fn {context, ...} => tac context)) ts) lthy) I;

fun prove_instantiation_exit tac = prove_instantiation_instance tac
  #> Local_Theory.exit_global;

fun prove_instantiation_exit_result f tac x lthy =
  let
    val morph = ProofContext.export_morphism lthy
      (ProofContext.init_global (ProofContext.theory_of lthy));
    val y = f morph x;
  in
    lthy
    |> prove_instantiation_exit (fn ctxt => tac ctxt y)
    |> pair y
  end;


(* simplified instantiation interface with no class parameter *)

fun instance_arity_cmd raw_arities thy =
  let
    val (tycos, vs, sort) = read_multi_arity thy raw_arities;
    val sorts = map snd vs;
    val arities = maps (fn tyco => Logic.mk_arities (tyco, sorts, sort)) tycos;
    fun after_qed results = ProofContext.theory
      ((fold o fold) AxClass.add_arity results);
  in
    thy
    |> ProofContext.init_global
    |> Proof.theorem NONE after_qed (map (fn t => [(t, [])]) arities)
  end;


(** tactics and methods **)

fun intro_classes_tac facts st =
  let
    val thy = Thm.theory_of_thm st;
    val classes = Sign.all_classes thy;
    val class_trivs = map (Thm.class_triv thy) classes;
    val class_intros = map_filter (try (#intro o AxClass.get_info thy)) classes;
    val assm_intros = all_assm_intros thy;
  in
    Method.intros_tac (class_trivs @ class_intros @ assm_intros) facts st
  end;

fun default_intro_tac ctxt [] =
      intro_classes_tac [] ORELSE Locale.intro_locales_tac true ctxt []
  | default_intro_tac _ _ = no_tac;

fun default_tac rules ctxt facts =
  HEADGOAL (Method.some_rule_tac rules ctxt facts) ORELSE
    default_intro_tac ctxt facts;

val _ = Context.>> (Context.map_theory
 (Method.setup (Binding.name "intro_classes") (Scan.succeed (K (METHOD intro_classes_tac)))
    "back-chain introduction rules of classes" #>
  Method.setup (Binding.name "default") (Attrib.thms >> (METHOD oo default_tac))
    "apply some intro/elim rule"));

end;
<|MERGE_RESOLUTION|>--- conflicted
+++ resolved
@@ -6,19 +6,6 @@
 
 signature CLASS =
 sig
-<<<<<<< HEAD
-  include CLASS_TARGET
-    (*FIXME the split into class_target.ML, named_target.ML and
-      class.ML is artificial*)
-
-  val class: binding -> class list -> Element.context_i list
-    -> theory -> string * local_theory
-  val class_cmd: binding -> xstring list -> Element.context list
-    -> theory -> string * local_theory
-  val prove_subclass: tactic -> class -> local_theory -> local_theory
-  val subclass: class -> local_theory -> Proof.state
-  val subclass_cmd: xstring -> local_theory -> Proof.state
-=======
   (*classes*)
   val is_class: theory -> class -> bool
   val these_params: theory -> sort -> (string * (class * (string * typ))) list
@@ -64,7 +51,6 @@
   (*tactics*)
   val intro_classes_tac: thm list -> tactic
   val default_intro_tac: Proof.context -> thm list -> tactic
->>>>>>> 72ea3a6b
 end;
 
 structure Class: CLASS =
